import scipy as sp
import scipy.ndimage as spim
from collections import namedtuple
from skimage.morphology import ball, disk
from skimage.measure import marching_cubes_lewiner
from array_split import shape_split
from scipy.signal import fftconvolve


def align_image_with_openpnm(im):
    r"""
    Rotates an image to agree with the coordinates used in OpenPNM.  It is
    unclear why they are not in agreement to start with.  This is necessary
    for overlaying the image and the network in Paraview.

    Parameters
    ----------
    im : ND-array
        The image to be rotated.  Can be the Boolean image of the pore space or
        any other image of interest.

    Returns
    -------
    image : ND-array
        Returns a copy of ``im`` rotated accordingly.
    """
    im = sp.copy(im)
    if im.ndim == 2:
        im = (sp.swapaxes(im, 1, 0))
        im = im[-1::-1, :]
    elif im.ndim == 3:
        im = (sp.swapaxes(im, 2, 0))
        im = im[:, -1::-1, :]
    return im


def fftmorphology(im, strel, mode='opening'):
    r"""
    Perform morphological operations on binary images using fft approach for
    improved performance

    Parameters
    ----------
    im : nd-array
        The binary image on which to perform the morphological operation

    strel : nd-array
        The structuring element to use.  Must have the same dims as ``im``.

    mode : string
        The type of operation to perform.  Options are 'dilation', 'erosion',
        'opening' and 'closing'.

    Returns
    -------
    image : ND-array
        A copy of the image with the specified moropholgical operation applied
        using the fft-based methods available in scipy.fftconvolve.

    Notes
    -----
    This function uses ``scipy.signal.fftconvolve`` which *can* be more than
    10x faster than the standard binary morphology operation in
    ``scipy.ndimage``.  This speed up may not always be realized, depending
    on the scipy distribution used.

    Examples
    --------
    >>> import porespy as ps
    >>> from numpy import array_equal
    >>> import scipy.ndimage as spim
    >>> from skimage.morphology import disk
    >>> im = ps.generators.blobs(shape=[100, 100], porosity=0.8)

    Check that erosion, dilation, opening, and closing are all the same as
    the ``scipy.ndimage`` functions:

    >>> result = ps.filters.fftmorphology(im, strel=disk(5), mode='erosion')
    >>> temp = spim.binary_erosion(im, structure=disk(5))
    >>> array_equal(result, temp)
    True

    >>> result = ps.filters.fftmorphology(im, strel=disk(5), mode='dilation')
    >>> temp = spim.binary_dilation(im, structure=disk(5))
    >>> array_equal(result, temp)
    True

    >>> result = ps.filters.fftmorphology(im, strel=disk(5), mode='opening')
    >>> temp = spim.binary_opening(im, structure=disk(5))
    >>> array_equal(result, temp)
    True

    >>> result = ps.filters.fftmorphology(im, strel=disk(5), mode='closing')
    >>> temp = spim.binary_closing(im, structure=disk(5))
    >>> array_equal(result, temp)
    True

    """

    def erode(im, strel):
        t = fftconvolve(im, strel, mode='same') > (strel.sum() - 0.1)
        return t

    def dilate(im, strel):
        t = fftconvolve(im, strel, mode='same') > 0.1
        return t

    # Perform erosion and dilation
    # The array must be padded with 0's so it works correctly at edges
    temp = sp.pad(array=im, pad_width=1, mode='constant', constant_values=0)
    if mode.startswith('ero'):
        temp = erode(temp, strel)
    if mode.startswith('dila'):
        temp = dilate(temp, strel)

    # Remove padding from resulting image
    if im.ndim == 2:
        result = temp[1:-1, 1:-1]
    elif im.ndim == 3:
        result = temp[1:-1, 1:-1, 1:-1]

    # Perform opening and closing
    if mode.startswith('open'):
        temp = fftmorphology(im=im, strel=strel, mode='erosion')
        result = fftmorphology(im=temp, strel=strel, mode='dilation')
    if mode.startswith('clos'):
        temp = fftmorphology(im=im, strel=strel, mode='dilation')
        result = fftmorphology(im=temp, strel=strel, mode='erosion')

    return result


def subdivide(im, divs=2):
    r"""
    Returns slices into an image describing the specified number of sub-arrays.

    This function is useful for performing operations on smaller images for
    memory or speed.  Note that for most typical operations this will NOT work,
    since the image borders would cause artifacts (e.g. ``distance_transform``)

    Parameters
    ----------
    im : ND-array
        The image of the porous media

    divs : scalar or array_like
        The number of sub-divisions to create in each axis of the image.  If a
        scalar is given it is assumed this value applies in all dimensions.

    Returns
    -------
    slices : 1D-array
        A 1-D array containing slice objects for indexing into ``im`` that
        extract the sub-divided arrays.

    Notes
    -----
    This method uses the
    `array_split package <https://github.com/array-split/array_split>`_ which
    offers the same functionality as the ``split`` method of Numpy's ND-array,
    but supports the splitting multidimensional arrays in all dimensions.

    Examples
    --------
    >>> import porespy as ps
    >>> import matplotlib.pyplot as plt
    >>> im = ps.generators.blobs(shape=[200, 200])
    >>> s = ps.tools.subdivide(im, divs=[2, 2])

    ``s`` contains an array with the shape given by ``divs``.  To access the
    first and last quadrants of ``im`` use:
    >>> print(im[tuple(s[0, 0])].shape)
    (100, 100)
    >>> print(im[tuple(s[1, 1])].shape)
    (100, 100)

    It can be easier to index the array with the slices by applying ``flatten``
    first:
    >>> s_flat = s.flatten()
    >>> for i in s_flat:
    ...     print(im[i].shape)
    (100, 100)
    (100, 100)
    (100, 100)
    (100, 100)
    """
    # Expand scalar divs
    if isinstance(divs, int):
        divs = [divs for i in range(im.ndim)]
    s = shape_split(im.shape, axis=divs)
    return s


def bbox_to_slices(bbox):
    r"""
    Given a tuple containing bounding box coordinates, return a tuple of slice
    objects.

    A bounding box in the form of a straight list is returned by several
    functions in skimage, but these cannot be used to direct index into an
    image.  This function returns a tuples of slices can be, such as:
    ``im[bbox_to_slices([xmin, ymin, xmax, ymax])]``.

    Parameters
    ----------
    bbox : tuple of ints
        The bounding box indices in the form (``xmin``, ``ymin``, ``zmin``,
        ``xmax``, ``ymax``, ``zmax``).  For a 2D image, simply omit the
        ``zmin`` and ``zmax`` entries.

    Returns
    -------
    slices : tuple
        A tuple of slice objects that can be used to directly index into a
        larger image.
    """
    if len(bbox) == 4:
        ret = (slice(bbox[0], bbox[2]),
               slice(bbox[1], bbox[3]))
    else:
        ret = (slice(bbox[0], bbox[3]),
               slice(bbox[1], bbox[4]),
               slice(bbox[2], bbox[5]))
    return ret


def get_slice(im, center, size, pad=0):
    r"""
    Given a ``center`` location and ``radius`` of a feature, returns the slice
    object into the ``im`` that bounds the feature but does not extend beyond
    the image boundaries.

    Parameters
    ----------
    im : ND-image
        The image of the porous media

    center : array_like
        The coordinates of the center of the feature of interest

    size : array_like or scalar
        The size of the feature in each direction.  If a scalar is supplied,
        this implies the same size in all directions.

    pad : scalar or array_like
        The amount to pad onto each side of the slice.  The default is 0.  A
        scalar value will increase the slice size equally in all directions,
        while an array the same shape as ``im.shape`` can be passed to pad
        a specified amount in each direction.

    Returns
    -------
    slices : list
        A list of slice objects, each indexing into one dimension of the image.
    """
    p = sp.ones(shape=im.ndim, dtype=int) * sp.array(pad)
    s = sp.ones(shape=im.ndim, dtype=int) * sp.array(size)
    slc = []
    for dim in range(im.ndim):
        lower_im = sp.amax((center[dim] - s[dim] - p[dim], 0))
        upper_im = sp.amin((center[dim] + s[dim] + 1 + p[dim], im.shape[dim]))
        slc.append(slice(lower_im, upper_im))
    return slc


def find_outer_region(im, r=0):
    r"""
    Finds regions of the image that are outside of the solid matrix.

    This function uses the rolling ball method to define where the outer region
    ends and the void space begins.

    This function is particularly useful for samples that do not fill the
    entire rectangular image, such as cylindrical cores or samples with non-
    parallel faces.

    Parameters
    ----------
    im : ND-array
        Image of the porous material with 1's for void and 0's for solid

    r : scalar
        The radius of the rolling ball to use.  If not specified then a value
        is calculated as twice maximum of the distance transform.  The image
        size is padded by this amount in all directions, so the image can
        become quite large and unwieldy if too large a value is given.

    Returns
    -------
    image : ND-array
        A boolean mask the same shape as ``im``, containing True in all voxels
        identified as *outside* the sample.

    """
    if r == 0:
        dt = spim.distance_transform_edt(input=im)
        r = int(sp.amax(dt)) * 2
    im_padded = sp.pad(array=im, pad_width=r, mode='constant',
                       constant_values=True)
    dt = spim.distance_transform_edt(input=im_padded)
    seeds = (dt >= r) + get_border(shape=im_padded.shape)
    # Remove seeds not connected to edges
    labels = spim.label(seeds)[0]
    mask = labels == 1  # Assume label of 1 on edges, assured by adding border
    dt = spim.distance_transform_edt(~mask)
    outer_region = dt < r
    outer_region = extract_subsection(im=outer_region, shape=im.shape)
    return outer_region


def extract_cylinder(im, r=None, axis=0):
    r"""
    Returns a cylindrical section of the image of specified radius.

    This is useful for making square images look like cylindrical cores such
    as those obtained from X-ray tomography.

    Parameters
    ----------
    im : ND-array
        The image of the porous material

    r : scalr
        The radius of the cylinder to extract.  If none if given then the
        default is the largest cylinder that can fit inside the x-y plane.

    axis : scalar
        The axis along with the cylinder will be oriented.

    Returns
    -------
    image : ND-array
        A copy of ``im`` with True values indicating the void space but with
        the sample trimmed to a cylindrical section in the center of the
        image.  The region outside the cylindrical section is labeled with
        ``True`` values since it is open space.
    """
    if r is None:
        a = list(im.shape)
        a.pop(axis)
        r = sp.floor(sp.amin(a) / 2)
    dim = [range(int(-s / 2), int(s / 2) + s % 2) for s in im.shape]
    inds = sp.meshgrid(*dim, indexing='ij')
    inds[axis] = inds[axis] * 0
    d = sp.sqrt(sp.sum(sp.square(inds), axis=0))
    mask = d <= r
    im[~mask] = True
    return im


def extract_subsection(im, shape):
    r"""
    Extracts the middle section of a image

    Parameters
    ----------
    im : ND-array
        Image from which to extract the subsection

    shape : array_like
        Can either specify the size of the extracted section or the fractional
        size of the image to extact.

    Returns
    -------
    image : ND-array
        An ND-array of size given by the ``shape`` argument, taken from the
        center of the image.

    Examples
    --------
    >>> import scipy as sp
    >>> from porespy.tools import extract_subsection
    >>> im = sp.array([[1, 1, 1, 1], [1, 2, 2, 2], [1, 2, 3, 3], [1, 2, 3, 4]])
    >>> print(im)
    [[1 1 1 1]
     [1 2 2 2]
     [1 2 3 3]
     [1 2 3 4]]
    >>> im = extract_subsection(im=im, shape=[2, 2])
    >>> print(im)
    [[2 2]
     [2 3]]

    """
    # Check if shape was given as a fraction
    shape = sp.array(shape)
    if shape[0] < 1:
        shape = sp.array(im.shape) * shape
    center = sp.array(im.shape) / 2
    s_im = []
    for dim in range(im.ndim):
        r = shape[dim] / 2
        lower_im = sp.amax((center[dim] - r, 0))
        upper_im = sp.amin((center[dim] + r, im.shape[dim]))
        s_im.append(slice(int(lower_im), int(upper_im)))
    return im[tuple(s_im)]


def get_planes(im, squeeze=True):
    r"""
    Extracts three planar images from the volumetric image, one for each
    principle axis.  The planes are taken from the middle of the domain.

    Parameters
    ----------
    im : ND-array
        The volumetric image from which the 3 planar images are to be obtained

    squeeze : boolean, optional
        If True (default) the returned images are 2D (i.e. squeezed).  If
        False, the images are 1 element deep along the axis where the slice
        was obtained.

    Returns
    -------
    planes : list
        A list of 2D-images
    """
    x, y, z = (sp.array(im.shape) / 2).astype(int)
    planes = [im[x, :, :], im[:, y, :], im[:, :, z]]
    if not squeeze:
        imx = planes[0]
        planes[0] = sp.reshape(imx, [1, imx.shape[0], imx.shape[1]])
        imy = planes[1]
        planes[1] = sp.reshape(imy, [imy.shape[0], 1, imy.shape[1]])
        imz = planes[2]
        planes[2] = sp.reshape(imz, [imz.shape[0], imz.shape[1], 1])
    return planes


def extend_slice(s, shape, pad=1):
    r"""
    Adjust slice indices to include additional voxles around the slice.  The
    key to this function is that is does bounds checking to ensure the indices
    don't extend outside the image.

    Parameters
    ----------
    s : list of slice objects
         A list (or tuple) of N slice objects, where N is the number of
         dimensions in the image.

    shape : array_like
        The shape of the image into which the slice objects apply.  This is
        used to check the bounds to prevent indexing beyond the image.

    pad : int
        The number of voxels to expand in each direction.

    Returns
    -------
    slices : list
        A list slice of objects with the start and stop attributes respectively
        incremented and decremented by 1, without extending beyond the image
        boundaries.

    Examples
    --------
    >>> from scipy.ndimage import label, find_objects
    >>> from porespy.tools import extend_slice
    >>> im = sp.array([[1, 0, 0], [1, 0, 0], [0, 0, 1]])
    >>> labels = label(im)[0]
    >>> s = find_objects(labels)

    Using the slices returned by ``find_objects``, set the first label to 3

    >>> labels[s[0]] = 3
    >>> print(labels)
    [[3 0 0]
     [3 0 0]
     [0 0 2]]

    Next extend the slice, and use it to set the values to 4

    >>> s_ext = extend_slice(s[0], shape=im.shape, pad=1)
    >>> labels[s_ext] = 4
    >>> print(labels)
    [[4 4 0]
     [4 4 0]
     [4 4 2]]

    As can be seen by the location of the 4s, the slice was extended by 1, and
    also handled the extension beyond the boundary correctly.
    """
    pad = int(pad)
    a = []
    for i, dim in zip(s, shape):
        start = 0
        stop = dim
        if i.start - pad >= 0:
            start = i.start - pad
        if i.stop + pad < dim:
            stop = i.stop + pad
        a.append(slice(start, stop, None))
    return tuple(a)


def randomize_colors(im, keep_vals=[0]):
    r'''
    Takes a greyscale image and randomly shuffles the greyscale values, so that
    all voxels labeled X will be labelled Y, and all voxels labeled Y will be
    labeled Z, where X, Y, Z and so on are randomly selected from the values
    in the input image.

    This function is useful for improving the visibility of images with
    neighboring regions that are only incrementally different from each other,
    such as that returned by `scipy.ndimage.label`.

    Parameters
    ----------
    im : array_like
        An ND image of greyscale values.

    keep_vals : array_like
        Indicate which voxel values should NOT be altered.  The default is
        `[0]` which is useful for leaving the background of the image
        untouched.

    Returns
    -------
    image : ND-array
        An image the same size and type as ``im`` but with the greyscale values
        reassigned.  The unique values in both the input and output images will
        be identical.

    Notes
    -----
    If the greyscale values in the input image are not contiguous then the
    neither will they be in the output.

    Examples
    --------
    >>> import porespy as ps
    >>> import scipy as sp
    >>> sp.random.seed(0)
    >>> im = sp.random.randint(low=0, high=5, size=[4, 4])
    >>> print(im)
    [[4 0 3 3]
     [3 1 3 2]
     [4 0 0 4]
     [2 1 0 1]]
    >>> im_rand = ps.tools.randomize_colors(im)
    >>> print(im_rand)
    [[2 0 4 4]
     [4 1 4 3]
     [2 0 0 2]
     [3 1 0 1]]

    As can be seen, the 2's have become 3, 3's have become 4, and 4's have
    become 2.  1's remained 1 by random accident.  0's remain zeros by default,
    but this can be controlled using the `keep_vals` argument.

    '''
    im_flat = im.flatten()
    keep_vals = sp.array(keep_vals)
    swap_vals = ~sp.in1d(im_flat, keep_vals)
    im_vals = sp.unique(im_flat[swap_vals])
    new_vals = sp.random.permutation(im_vals)
    im_map = sp.zeros(shape=[sp.amax(im_vals) + 1, ], dtype=int)
    im_map[im_vals] = new_vals
    im_new = im_map[im_flat]
    im_new = sp.reshape(im_new, newshape=sp.shape(im))
    return im_new


def make_contiguous(im, keep_zeros=True):
    r"""
    Take an image with arbitrary greyscale values and adjust them to ensure
    all values fall in a contiguous range starting at 0.

    This function will handle negative numbers such that most negative number
    will become 0, *unless* ``keep_zeros`` is ``True`` in which case it will
    become 1, and all 0's in the original image remain 0.

    Parameters
    ----------
    im : array_like
        An ND array containing greyscale values

    keep_zeros : Boolean
        If ``True`` (default) then 0 values remain 0, regardless of how the
        other numbers are adjusted.  This is mostly relevant when the array
        contains negative numbers, and means that -1 will become +1, while
        0 values remain 0.

    Returns
    -------
    image : ND-array
        An ND-array the same size as ``im`` but with all values in contiguous
        orders.

    Example
    -------
    >>> import porespy as ps
    >>> import scipy as sp
    >>> im = sp.array([[0, 2, 9], [6, 8, 3]])
    >>> im = ps.tools.make_contiguous(im)
    >>> print(im)
    [[0 1 5]
     [3 4 2]]

    """
    im = sp.copy(im)
    if keep_zeros:
        mask = (im == 0)
        im[mask] = im.min() - 1
    im = im - im.min()
    im_flat = im.flatten()
    im_vals = sp.unique(im_flat)
    im_map = sp.zeros(shape=sp.amax(im_flat) + 1)
    im_map[im_vals] = sp.arange(0, sp.size(sp.unique(im_flat)))
    im_new = im_map[im_flat]
    im_new = sp.reshape(im_new, newshape=sp.shape(im))
    im_new = sp.array(im_new, dtype=im_flat.dtype)
    return im_new


def get_border(shape, thickness=1, mode='edges', return_indices=False):
    r"""
    Creates an array of specified size with corners, edges or faces labelled as
    True.  This can be used as mask to manipulate values laying on the
    perimeter of an image.

    Parameters
    ----------
    shape : array_like
        The shape of the array to return.  Can be either 2D or 3D.
    thickness : scalar (default is 1)
        The number of pixels/voxels to place along perimeter.
    mode : string
        The type of border to create.  Options are 'faces', 'edges' (default)
        and 'corners'.  In 2D 'faces' and 'edges' give the same result.
    return_indices : boolean
        If ``False`` (default) an image is returned with the border voxels set
        to ``True``.  If ``True``, then a tuple with the x, y, z (if ``im`` is
        3D) indices is returned.  This tuple can be used directly to index into
        the image, such as ``im[tup] = 2``.

    Returns
    -------
    image : ND-array
        An ND-array of specified shape with ``True`` values at the perimeter
        and ``False`` elsewhere

    Notes
    -----
    TODO: This function uses brute force to create an image then fill the
    edges using location-based logic, and if the user requests
    ``return_indices`` it finds them using ``np.where``.  Since these arrays
    are cubic it should be possible to use more elegant and efficient
    index-based logic to find the indices, then use them to fill an empty
    image with ``True`` using these     indices.

    Examples
    --------
    >>> import porespy as ps
    >>> import scipy as sp
    >>> mask = ps.tools.get_border(shape=[3, 3], mode='corners')
    >>> print(mask)
    [[ True False  True]
     [False False False]
     [ True False  True]]
    >>> mask = ps.tools.get_border(shape=[3, 3], mode='edges')
    >>> print(mask)
    [[ True  True  True]
     [ True False  True]
     [ True  True  True]]
    """
    ndims = len(shape)
    t = thickness
    border = sp.ones(shape, dtype=bool)
    if mode == 'faces':
        if ndims == 2:
            border[t:-t, t:-t] = False
        if ndims == 3:
            border[t:-t, t:-t, t:-t] = False
    elif mode == 'edges':
        if ndims == 2:
            border[t:-t, t:-t] = False
        if ndims == 3:
            border[0::, t:-t, t:-t] = False
            border[t:-t, 0::, t:-t] = False
            border[t:-t, t:-t, 0::] = False
    elif mode == 'corners':
        if ndims == 2:
            border[t:-t, 0::] = False
            border[0::, t:-t] = False
        if ndims == 3:
            border[t:-t, 0::, 0::] = False
            border[0::, t:-t, 0::] = False
            border[0::, 0::, t:-t] = False
    if return_indices:
        border = sp.where(border)
    return border


def in_hull(points, hull):
    """
    Test if a list of coordinates are inside a given convex hull

    Parameters
    ----------
    points : array_like (N x ndims)
        The spatial coordinates of the points to check

    hull : scipy.spatial.ConvexHull object **OR** array_like
        Can be either a convex hull object as returned by
        ``scipy.spatial.ConvexHull`` or simply the coordinates of the points
        that define the convex hull.

    Returns
    -------
    result : 1D-array
        A 1D-array Boolean array of length *N* indicating whether or not the
        given points in ``points`` lies within the provided ``hull``.

    """
    from scipy.spatial import Delaunay, ConvexHull
    if isinstance(hull, ConvexHull):
        hull = hull.points
    hull = Delaunay(hull)
    return hull.find_simplex(points) >= 0


def norm_to_uniform(im, scale=None):
    r"""
    Take an image with normally distributed greyscale values and converts it to
    a uniform (i.e. flat) distribution.  It's also possible to specify the
    lower and upper limits of the uniform distribution.

    Parameters
    ----------
    im : ND-image
        The image containing the normally distributed scalar field

    scale : [low, high]
        A list or array indicating the lower and upper bounds for the new
        randomly distributed data.  The default is ``None``, which uses the
        ``max`` and ``min`` of the original image as the the lower and upper
        bounds, but another common option might be [0, 1].

    Returns
    -------
    image : ND-array
        A copy of ``im`` with uniformly distributed greyscale values spanning
        the specified range, if given.
    """
    if scale is None:
        scale = [im.min(), im.max()]
    im = (im - sp.mean(im)) / sp.std(im)
    im = 1 / 2 * sp.special.erfc(-im / sp.sqrt(2))
    im = (im - im.min()) / (im.max() - im.min())
    im = im * (scale[1] - scale[0]) + scale[0]
    return im


def functions_to_table(mod, colwidth=[27, 48]):
    r"""
    Given a module of functions, returns a ReST formatted text string that
    outputs a table when printed.

    Parameters
    ----------
    mod : module
        The module containing the functions to be included in the table, such
        as 'porespy.filters'.

    colwidths : list of ints
        The width of the first and second columns.  Note that because of the
        vertical lines separating columns and define the edges of the table,
        the total table width will be 3 characters wider than the total sum
        of the specified column widths.
    """
    temp = mod.__dir__()
    funcs = [i for i in temp if not i[0].startswith('_')]
    funcs.sort()
    row = '+' + '-'*colwidth[0] + '+' + '-'*colwidth[1] + '+'
    fmt = '{0:1s} {1:' + str(colwidth[0]-2) + 's} {2:1s} {3:' \
          + str(colwidth[1]-2) + 's} {4:1s}'
    lines = []
    lines.append(row)
    lines.append(fmt.format('|', 'Method', '|', 'Description', '|'))
    lines.append(row.replace('-', '='))
    for i, item in enumerate(funcs):
        try:
            s = getattr(mod, item).__doc__.strip()
            end = s.find('\n')
            if end > colwidth[1] - 2:
                s = s[:colwidth[1] - 5] + '...'
            lines.append(fmt.format('|', item, '|', s[:end], '|'))
            lines.append(row)
        except AttributeError:
            pass
    s = '\n'.join(lines)
    return s


def mesh_region(region: bool, strel=None):
    r"""
    Creates a tri-mesh of the provided region using the marching cubes
    algorithm

    Parameters
    ----------
    im : ND-array
        A boolean image with ``True`` values indicating the region of interest

    strel : ND-array
        The structuring element to use when blurring the region.  The blur is
        perfomed using a simple convolution filter.  The point is to create a
        greyscale region to allow the marching cubes algorithm some freedom
        to conform the mesh to the surface.  As the size of ``strel`` increases
        the region will become increasingly blurred and inaccurate. The default
        is a spherical element with a radius of 1.

    Returns
    -------
    mesh : tuple
        A named-tuple containing ``faces``, ``verts``, ``norm``, and ``val``
        as returned by ``scikit-image.measure.marching_cubes`` function.

    """
    if strel is None:
        if region.ndim == 3:
            strel = ball(1)
        if region.ndim == 2:
            strel = disk(1)
    pad_width = sp.amax(strel.shape)
    im = region
    if im.ndim == 3:
        padded_mask = sp.pad(im, pad_width=pad_width, mode='constant')
        padded_mask = spim.convolve(padded_mask * 1.0,
                                    weights=strel) / sp.sum(strel)
    else:
        padded_mask = sp.reshape(im, (1,) + im.shape)
        padded_mask = sp.pad(padded_mask, pad_width=pad_width, mode='constant')
    verts, faces, norm, val = marching_cubes_lewiner(padded_mask)
    result = namedtuple('mesh', ('verts', 'faces', 'norm', 'val'))
    result.verts = verts - pad_width
    result.faces = faces
    result.norm = norm
    result.val = val
    return result


def ps_disk(radius):
    r"""
    Creates circular disk structuring element for morphological operations

    Parameters
    ----------
    radius : float or int
        The desired radius of the structuring element

    Returns
    -------
    strel : 2D-array
        A 2D numpy bool array of the structring element
    """
    rad = int(sp.ceil(radius))
    other = sp.ones((2 * rad + 1, 2 * rad + 1), dtype=bool)
    other[rad, rad] = False
    disk = spim.distance_transform_edt(other) < radius
    return disk


def ps_ball(radius):
    r"""
    Creates spherical ball structuring element for morphological operations

    Parameters
    ----------
    radius : float or int
        The desired radius of the structuring element

    Returns
    -------
    strel : 3D-array
        A 3D numpy array of the structuring element
    """
    rad = int(sp.ceil(radius))
    other = sp.ones((2 * rad + 1, 2 * rad + 1, 2 * rad + 1), dtype=bool)
    other[rad, rad, rad] = False
    ball = spim.distance_transform_edt(other) < radius
    return ball


<<<<<<< HEAD
def pad_faces(im, faces):
    r"""
    Pads the input image at specified faces. This shape of image is
    same as the output image of add_boundary_regions function.

    Parameters
    ----------
    im : ND_array
        The image that needs to be padded

    faces : list of strings
        Labels indicating where image needs to be padded. Given a 3D image
        of shape ``[x, y, z] = [i, j, k]``, the following conventions are used
        to indicate along which axis the padding should be applied:

        * 'left' -> ``x = 0``
        * 'right' -> ``x = i``
        * 'front' -> ``y = 0``
        * 'back' -> ``y = j``
        * 'bottom' -> ``z = 0``
        * 'top' -> ``z = k``

    Returns
    -------
    A image padded at specified face(s)

    See also
    --------
    add_boundary_regions
    """
    f = faces
    if f is not None:
        if im.ndim == 2:
            faces = [(int('left' in f) * 3, int('right' in f) * 3),
                     (int(('front') in f) * 3 or int(('bottom') in f) * 3,
                      int(('back') in f) * 3 or int(('top') in f) * 3)]

        if im.ndim == 3:
            faces = [(int('left' in f) * 3, int('right' in f) * 3),
                     (int('front' in f) * 3, int('back' in f) * 3),
                     (int('top' in f) * 3, int('bottom' in f) * 3)]
        im = sp.pad(im, pad_width=faces, mode='edge')
    else:
        im = im
=======
def overlay(im1, im2, c):
    r"""
    Overlays ``im2`` onto ``im1``, given voxel coords of center of ``im2``
    in ``im1``.

    Parameters
    ----------
    im1 : ND-array
        Original voxelated image
    im2 : ND-array
        Template voxelated image
    c : array_like
        [x, y, z] coordinates in ``im1`` where ``im2`` will be centered

    Returns
    -------
    image : ND-array
        A modified version of ``im1``, with ``im2`` overlaid at the specified
        location

    """
    shape = im2.shape
    for ni in shape:
        if ni % 2 == 0:
            raise Exception("Structuring element must be odd-voxeled...")

    nx, ny, nz = [(ni - 1) // 2 for ni in shape]
    cx, cy, cz = c

    im1[cx-nx:cx+nx+1, cy-ny:cy+ny+1, cz-nz:cz+nz+1] += im2

    return im1


def insert_sphere(im, c, r):
    r"""
    Inserts a sphere of a specified radius into a given image

    Parameters
    ----------
    im : array_like
        Image into which the sphere should be inserted
    c : array_like
        The [x, y, z] coordinate indicating the center of the sphere
    r : int
        The radius of sphere to insert

    Returns
    -------
    image : ND-array
        The original image with a sphere inerted at the specified location
    """
    c = sp.array(c, dtype=int)
    if c.size != im.ndim:
        raise Exception('Coordinates do not match dimensionality of image')

    bbox = []
    [bbox.append(sp.clip(c[i] - r, 0, im.shape[i])) for i in range(im.ndim)]
    [bbox.append(sp.clip(c[i] + r, 0, im.shape[i])) for i in range(im.ndim)]
    bbox = sp.ravel(bbox)
    s = bbox_to_slices(bbox)
    temp = im[s]
    blank = sp.ones_like(temp)
    blank[tuple(c - bbox[0:im.ndim])] = 0
    blank = spim.distance_transform_edt(blank) < r
    im[s] = blank
    return im


def insert_cylinder(im, xyz0, xyz1, r):
    r"""
    Inserts a cylinder of given radius onto a given image

    Parameters
    ----------
    im : array_like
        Original voxelated image
    xyz0, xyz1 : 3-by-1 array_like
        Voxel coordinates of the two end points of the cylinder
    r : int
        Radius of the cylinder

    Returns
    -------
    im : ND-array
        Original voxelated image overlayed with the cylinder

    Notes
    -----
    This function is only implemented for 3D images

    """
    if im.ndim != 3:
        raise Exception('This function is only implemented for 3D images')
    # Converting coordinates to numpy array
    xyz0, xyz1 = [sp.array(xyz).astype(int) for xyz in (xyz0, xyz1)]
    r = int(r)
    L = sp.absolute(xyz0 - xyz1).max() + 1
    xyz_line = [sp.linspace(xyz0[i], xyz1[i], L).astype(int) for i in range(3)]

    xyz_min = sp.amin(xyz_line, axis=1) - r
    xyz_max = sp.amax(xyz_line, axis=1) + r
    shape_template = xyz_max - xyz_min + 1
    template = sp.zeros(shape=shape_template)

    # Shortcut for orthogonal cylinders
    if (xyz0 == xyz1).sum() == 2:
        unique_dim = [xyz0[i] != xyz1[i] for i in range(3)].index(True)
        shape_template[unique_dim] = 1
        template_2D = disk(radius=r).reshape(shape_template)
        template = sp.repeat(template_2D, repeats=L, axis=unique_dim)
        xyz_min[unique_dim] += r
        xyz_max[unique_dim] += -r
    else:
        xyz_line_in_template_coords = [xyz_line[i] - xyz_min[i] for i in range(3)]
        template[tuple(xyz_line_in_template_coords)] = 1
        template = spim.distance_transform_edt(template == 0) <= r

    im[xyz_min[0]:xyz_max[0]+1,
       xyz_min[1]:xyz_max[1]+1,
       xyz_min[2]:xyz_max[2]+1] += template

>>>>>>> a316944c
    return im<|MERGE_RESOLUTION|>--- conflicted
+++ resolved
@@ -886,52 +886,6 @@
     return ball
 
 
-<<<<<<< HEAD
-def pad_faces(im, faces):
-    r"""
-    Pads the input image at specified faces. This shape of image is
-    same as the output image of add_boundary_regions function.
-
-    Parameters
-    ----------
-    im : ND_array
-        The image that needs to be padded
-
-    faces : list of strings
-        Labels indicating where image needs to be padded. Given a 3D image
-        of shape ``[x, y, z] = [i, j, k]``, the following conventions are used
-        to indicate along which axis the padding should be applied:
-
-        * 'left' -> ``x = 0``
-        * 'right' -> ``x = i``
-        * 'front' -> ``y = 0``
-        * 'back' -> ``y = j``
-        * 'bottom' -> ``z = 0``
-        * 'top' -> ``z = k``
-
-    Returns
-    -------
-    A image padded at specified face(s)
-
-    See also
-    --------
-    add_boundary_regions
-    """
-    f = faces
-    if f is not None:
-        if im.ndim == 2:
-            faces = [(int('left' in f) * 3, int('right' in f) * 3),
-                     (int(('front') in f) * 3 or int(('bottom') in f) * 3,
-                      int(('back') in f) * 3 or int(('top') in f) * 3)]
-
-        if im.ndim == 3:
-            faces = [(int('left' in f) * 3, int('right' in f) * 3),
-                     (int('front' in f) * 3, int('back' in f) * 3),
-                     (int('top' in f) * 3, int('bottom' in f) * 3)]
-        im = sp.pad(im, pad_width=faces, mode='edge')
-    else:
-        im = im
-=======
 def overlay(im1, im2, c):
     r"""
     Overlays ``im2`` onto ``im1``, given voxel coords of center of ``im2``
@@ -1054,5 +1008,51 @@
        xyz_min[1]:xyz_max[1]+1,
        xyz_min[2]:xyz_max[2]+1] += template
 
->>>>>>> a316944c
+    return im
+
+
+def pad_faces(im, faces):
+    r"""
+    Pads the input image at specified faces. This shape of image is
+    same as the output image of add_boundary_regions function.
+
+    Parameters
+    ----------
+    im : ND_array
+        The image that needs to be padded
+
+    faces : list of strings
+        Labels indicating where image needs to be padded. Given a 3D image
+        of shape ``[x, y, z] = [i, j, k]``, the following conventions are used
+        to indicate along which axis the padding should be applied:
+
+        * 'left' -> ``x = 0``
+        * 'right' -> ``x = i``
+        * 'front' -> ``y = 0``
+        * 'back' -> ``y = j``
+        * 'bottom' -> ``z = 0``
+        * 'top' -> ``z = k``
+
+    Returns
+    -------
+    A image padded at specified face(s)
+
+    See also
+    --------
+    add_boundary_regions
+    """
+    f = faces
+    if f is not None:
+        if im.ndim == 2:
+            faces = [(int('left' in f) * 3, int('right' in f) * 3),
+                     (int(('front') in f) * 3 or int(('bottom') in f) * 3,
+                      int(('back') in f) * 3 or int(('top') in f) * 3)]
+
+        if im.ndim == 3:
+            faces = [(int('left' in f) * 3, int('right' in f) * 3),
+                     (int('front' in f) * 3, int('back' in f) * 3),
+                     (int('top' in f) * 3, int('bottom' in f) * 3)]
+        im = sp.pad(im, pad_width=faces, mode='edge')
+    else:
+        im = im
     return im