--- conflicted
+++ resolved
@@ -186,7 +186,6 @@
     --------
     chunked_func
 
-<<<<<<< HEAD
     Examples
     --------
     >>> import porespy as ps
@@ -199,9 +198,6 @@
     Examples
     --------
     `Click here <https://porespy.org/examples/tools/subdivide.html>`_ to view online example.
-=======
-
->>>>>>> c1e623ad
     """
     divs = np.ones((im.ndim,), dtype=int) * np.array(divs)
     overlap = overlap * (divs > 1)
