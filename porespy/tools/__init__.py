r"""

Tools
#####

**Helper Functions**

This module contains a variety of functions for manipulating images in
ways do NOT return a modified version of the original image.

.. currentmodule:: porespy

.. autosummary::
   :template: mybase.rst
   :toctree: generated/

<<<<<<< HEAD
    porespy.tools.align_image_with_openpnm
    porespy.tools.bbox_to_slices
    porespy.tools.extend_slice
    porespy.tools.extract_subsection
    porespy.tools.extract_regions
    porespy.tools.extract_cylinder
    porespy.tools.extract_subsection
    porespy.tools.fftmorphology
    porespy.tools.find_outer_region
    porespy.tools.get_border
    porespy.tools.get_planes
    porespy.tools.insert_cylinder
    porespy.tools.insert_sphere
    porespy.tools.in_hull
    porespy.tools.make_contiguous
    porespy.tools.mesh_region
    porespy.tools.norm_to_uniform
    porespy.tools.overlay
    porespy.tools.ps_ball
    porespy.tools.ps_disk
    porespy.tools.ps_rect
    porespy.tools.ps_round
    porespy.tools.pad_faces
    porespy.tools.randomize_colors
    porespy.tools.seq_to_satn
    porespy.tools.size_to_seq
    porespy.tools.subdivide
    porespy.tools.zero_corners
    porespy.tools.unpad
    

.. autofunction:: align_image_with_openpnm
.. autofunction:: bbox_to_slices
.. autofunction:: extend_slice
.. autofunction:: extract_cylinder
.. autofunction:: extract_regions
.. autofunction:: extract_subsection
.. autofunction:: fftmorphology
.. autofunction:: find_outer_region
.. autofunction:: get_border
.. autofunction:: get_planes
.. autofunction:: insert_cylinder
.. autofunction:: insert_sphere
.. autofunction:: in_hull
.. autofunction:: make_contiguous
.. autofunction:: mesh_region
.. autofunction:: norm_to_uniform
.. autofunction:: overlay
.. autofunction:: ps_ball
.. autofunction:: ps_disk
.. autofunction:: ps_rect
.. autofunction:: ps_round
.. autofunction:: pad_faces
.. autofunction:: randomize_colors
.. autofunction:: seq_to_satn
.. autofunction:: size_to_seq
.. autofunction:: subdivide
.. autofunction:: zero_corners
.. autofunction:: sanitize_filename
.. autofunction:: unpad
=======
   tools.align_image_with_openpnm
   tools.bbox_to_slices
   tools.extend_slice
   tools.extract_subsection
   tools.extract_regions
   tools.extract_cylinder
   tools.extract_subsection
   tools.fftmorphology
   tools.find_outer_region
   tools.get_border
   tools.get_planes
   tools.insert_cylinder
   tools.insert_sphere
   tools.in_hull
   tools.make_contiguous
   tools.mesh_region
   tools.norm_to_uniform
   tools.overlay
   tools.ps_ball
   tools.ps_disk
   tools.ps_rect
   tools.ps_round
   tools.pad_faces
   tools.randomize_colors
   tools.seq_to_satn
   tools.size_to_seq
   tools.subdivide
   tools.zero_corners

"""
>>>>>>> 7520cd3f

__all__ = [
    "align_image_with_openpnm",
    "bbox_to_slices",
    "extend_slice",
    "extract_cylinder",
    "extract_subsection",
    "extract_regions",
    "fftmorphology",
    "find_outer_region",
    "get_border",
    "get_planes",
    "insert_cylinder",
    "insert_sphere",
    "in_hull",
    "make_contiguous",
    "mesh_region",
    "norm_to_uniform",
    "overlay",
    "randomize_colors",
    "ps_ball",
    "ps_disk",
    "ps_rect",
    "ps_round",
    "pad_faces",
    "seq_to_satn",
    "size_to_seq",
    "subdivide",
    "zero_corners",
    "sanitize_filename",
    "get_tqdm",
    "show_docstring"]

from .__funcs__ import align_image_with_openpnm
from .__funcs__ import bbox_to_slices
from .__funcs__ import _create_alias_map
from .__funcs__ import extend_slice
from .__funcs__ import extract_cylinder
from .__funcs__ import extract_subsection
from .__funcs__ import extract_regions
from .__funcs__ import fftmorphology
from .__funcs__ import find_outer_region
from .__funcs__ import get_border
from .__funcs__ import get_planes
from .__funcs__ import insert_cylinder
from .__funcs__ import insert_sphere
from .__funcs__ import in_hull
from .__funcs__ import make_contiguous
from .__funcs__ import mesh_region
from .__funcs__ import norm_to_uniform
from .__funcs__ import overlay
from .__funcs__ import randomize_colors
from .__funcs__ import ps_ball
from .__funcs__ import ps_disk
from .__funcs__ import ps_rect
from .__funcs__ import ps_round
from .__funcs__ import pad_faces
from .__funcs__ import seq_to_satn
from .__funcs__ import size_to_seq
from .__funcs__ import subdivide
from .__funcs__ import zero_corners
from .__funcs__ import sanitize_filename
from .__utils__ import get_tqdm
from .__utils__ import show_docstring
<<<<<<< HEAD
from .__unpadfunc__ import unpad
=======
from .__funcs__ import _check_for_singleton_axes
>>>>>>> 7520cd3f
<|MERGE_RESOLUTION|>--- conflicted
+++ resolved
@@ -14,68 +14,6 @@
    :template: mybase.rst
    :toctree: generated/
 
-<<<<<<< HEAD
-    porespy.tools.align_image_with_openpnm
-    porespy.tools.bbox_to_slices
-    porespy.tools.extend_slice
-    porespy.tools.extract_subsection
-    porespy.tools.extract_regions
-    porespy.tools.extract_cylinder
-    porespy.tools.extract_subsection
-    porespy.tools.fftmorphology
-    porespy.tools.find_outer_region
-    porespy.tools.get_border
-    porespy.tools.get_planes
-    porespy.tools.insert_cylinder
-    porespy.tools.insert_sphere
-    porespy.tools.in_hull
-    porespy.tools.make_contiguous
-    porespy.tools.mesh_region
-    porespy.tools.norm_to_uniform
-    porespy.tools.overlay
-    porespy.tools.ps_ball
-    porespy.tools.ps_disk
-    porespy.tools.ps_rect
-    porespy.tools.ps_round
-    porespy.tools.pad_faces
-    porespy.tools.randomize_colors
-    porespy.tools.seq_to_satn
-    porespy.tools.size_to_seq
-    porespy.tools.subdivide
-    porespy.tools.zero_corners
-    porespy.tools.unpad
-    
-
-.. autofunction:: align_image_with_openpnm
-.. autofunction:: bbox_to_slices
-.. autofunction:: extend_slice
-.. autofunction:: extract_cylinder
-.. autofunction:: extract_regions
-.. autofunction:: extract_subsection
-.. autofunction:: fftmorphology
-.. autofunction:: find_outer_region
-.. autofunction:: get_border
-.. autofunction:: get_planes
-.. autofunction:: insert_cylinder
-.. autofunction:: insert_sphere
-.. autofunction:: in_hull
-.. autofunction:: make_contiguous
-.. autofunction:: mesh_region
-.. autofunction:: norm_to_uniform
-.. autofunction:: overlay
-.. autofunction:: ps_ball
-.. autofunction:: ps_disk
-.. autofunction:: ps_rect
-.. autofunction:: ps_round
-.. autofunction:: pad_faces
-.. autofunction:: randomize_colors
-.. autofunction:: seq_to_satn
-.. autofunction:: size_to_seq
-.. autofunction:: subdivide
-.. autofunction:: zero_corners
-.. autofunction:: sanitize_filename
-.. autofunction:: unpad
-=======
    tools.align_image_with_openpnm
    tools.bbox_to_slices
    tools.extend_slice
@@ -106,7 +44,6 @@
    tools.zero_corners
 
 """
->>>>>>> 7520cd3f
 
 __all__ = [
     "align_image_with_openpnm",
@@ -171,8 +108,4 @@
 from .__funcs__ import sanitize_filename
 from .__utils__ import get_tqdm
 from .__utils__ import show_docstring
-<<<<<<< HEAD
-from .__unpadfunc__ import unpad
-=======
-from .__funcs__ import _check_for_singleton_axes
->>>>>>> 7520cd3f
+from .__funcs__ import _check_for_singleton_axes