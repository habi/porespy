--- conflicted
+++ resolved
@@ -51,8 +51,5 @@
 from ._noise import fractal_noise
 from ._borders import *
 from ._fractals import *
-<<<<<<< HEAD
-from ._micromodels import *
-=======
 from ._spheres_from_coords import *
->>>>>>> bb49224b
+from ._micromodels import *