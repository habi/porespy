--- conflicted
+++ resolved
@@ -405,12 +405,7 @@
     shape : array_like
         The size of the image to generate in [Nx, Ny, Nz] where Ni is the
         number of voxels in each direction.
-<<<<<<< HEAD
     radius : scalar
-=======
-
-    r : scalar
->>>>>>> 5bc18cee
         The radius to which Voronoi edges should be dilated in the final image.
     ncells : scalar
         The number of Voronoi cells to include in the tesselation.
@@ -630,11 +625,7 @@
     shape : list
         The size of the image to generate in [Nx, Ny, Nz] where Ni is the
         number of voxels in the i-th direction.
-<<<<<<< HEAD
-    radius : scalar
-=======
     r : scalar
->>>>>>> 5bc18cee
         The radius of spheres in the packing.
     porosity : scalar
         The porosity of the final image, accurate to the given tolerance.
