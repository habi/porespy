import porespy as ps
import scipy as sp
import scipy.spatial as sptl
import scipy.ndimage as spim
from porespy.tools import norm_to_uniform, ps_ball, ps_disk
from typing import List
from numpy import array


def insert_shape(im, element, center=None, corner=None, value=1,
                 mode='overwrite'):
    r"""
    Inserts sub-image into a larger image at the specified location.

    If the inserted image extends beyond the boundaries of the image it will
    be cropped accordingly.

    Parameters
    ----------
    im : ND-array
        The image into which the sub-image will be inserted
    element : ND-array
        The sub-image to insert
    center : tuple
        Coordinates indicating the position in the main image where the
        inserted imaged will be centered.  If ``center`` is given then
        ``corner`` cannot be specified.  Note that ``center`` can only be
        used if all dimensions of ``element`` are odd, otherwise the meaning
        of center is not defined.
    corner : tuple
        Coordinates indicating the position in the main image where the
        lower corner (i.e. [0, 0, 0]) of the inserted image should be anchored.
        If ``corner`` is given then ``corner`` cannot be specified.
    value : scalar
        A scalar value to apply to the sub-image.  The default is 1.
    mode : string
        If 'overwrite' (default) the inserted image replaces the values in the
        main image.  If 'overlay' the inserted image is added to the main
        image.  In both cases the inserted image is multiplied by ``value``
        first.

    Returns
    -------
    im : ND-array
        A copy of ``im`` with the supplied element inserted.

    """
    im = im.copy()
    if im.ndim != element.ndim:
        raise Exception('Image shape ' + str(im.shape)
                        + ' and element shape ' + str(element.shape)
                        + ' do not match')
    s_im = []
    s_el = []
    if (center is not None) and (corner is None):
        for dim in range(im.ndim):
            r, d = sp.divmod(element.shape[dim], 2)
            if d == 0:
                raise Exception('Cannot specify center point when element ' +
                                'has one or more even dimension')
            lower_im = sp.amax((center[dim] - r, 0))
            upper_im = sp.amin((center[dim] + r + 1, im.shape[dim]))
            s_im.append(slice(lower_im, upper_im))
            lower_el = sp.amax((lower_im - center[dim] + r, 0))
            upper_el = sp.amin((upper_im - center[dim] + r,
                                element.shape[dim]))
            s_el.append(slice(lower_el, upper_el))
    elif (corner is not None) and (center is None):
        for dim in range(im.ndim):
            L = int(element.shape[dim])
            lower_im = sp.amax((corner[dim], 0))
            upper_im = sp.amin((corner[dim] + L, im.shape[dim]))
            s_im.append(slice(lower_im, upper_im))
            lower_el = sp.amax((lower_im - corner[dim], 0))
            upper_el = sp.amin((upper_im - corner[dim],
                                element.shape[dim]))
            s_el.append(slice(min(lower_el, upper_el), upper_el))
    else:
        raise Exception('Cannot specify both corner and center')

    if mode == 'overlay':
        im[tuple(s_im)] = im[tuple(s_im)] + element[tuple(s_el)]*value
    elif mode == 'overwrite':
        im[tuple(s_im)] = element[tuple(s_el)]*value
    else:
        raise Exception('Invalid mode ' + mode)
    return im


def RSA(im: array, radius: int, volume_fraction: int = 1,
        mode: str = 'extended'):
    r"""
    Generates a sphere or disk packing using Random Sequential Addition

    This which ensures that spheres do not overlap but does not guarantee they
    are tightly packed.

    Parameters
    ----------
    im : ND-array
        The image into which the spheres should be inserted.  By accepting an
        image rather than a shape, it allows users to insert spheres into an
        already existing image.  To begin the process, start with an array of
        zero such as ``im = np.zeros([200, 200], dtype=bool)``.
    radius : int
        The radius of the disk or sphere to insert.
    volume_fraction : scalar
        The fraction of the image that should be filled with spheres.  The
        spheres are addeds 1's, so each sphere addition increases the
        ``volume_fraction`` until the specified limit is reach.
    mode : string
        Controls how the edges of the image are handled.  Options are:

        'extended' - Spheres are allowed to extend beyond the edge of the image

        'contained' - Spheres are all completely within the image

        'periodic' - The portion of a sphere that extends beyond the image is
        inserted into the opposite edge of the image (Not Implemented Yet!)

    Returns
    -------
    image : ND-array
        A copy of ``im`` with spheres of specified radius *added* to the
        background.

    Notes
    -----
    Each sphere is filled with 1's, but the center is marked with a 2.  This
    allows easy boolean masking to extract only the centers, which can be
    converted to coordinates using ``scipy.where`` and used for other purposes.
    The obtain only the spheres, use``im = im == 1``.

    This function adds spheres to the background of the received ``im``, which
    allows iteratively adding spheres of different radii to the unfilled space.

    References
    ----------
    [1] Random Heterogeneous Materials, S. Torquato (2001)

    """
    # Note: The 2D vs 3D splitting of this just me being lazy...I can't be
    # bothered to figure it out programmatically right now
    # TODO: Ideally the spheres should be added periodically
    print(78*'―')
    print('RSA: Adding spheres of size ' + str(radius))
    d2 = len(im.shape) == 2
    mrad = 2*radius
    if d2:
        im_strel = ps_disk(radius)
        mask_strel = ps_disk(mrad)
    else:
        im_strel = ps_ball(radius)
        mask_strel = ps_ball(mrad)
    if sp.any(im > 0):
        # Dilate existing objects by im_strel to remove pixels near them
        # from consideration for sphere placement
        mask = ps.tools.fftmorphology(im > 0, im_strel > 0, mode='dilate')
        mask = mask.astype(int)
    else:
        mask = sp.zeros_like(im)
    if mode == 'contained':
        mask = _remove_edge(mask, radius)
    elif mode == 'extended':
        pass
    elif mode == 'periodic':
        raise Exception('Periodic edges are not implemented yet')
    else:
        raise Exception('Unrecognized mode: ' + mode)
    vf = im.sum()/im.size
    free_spots = sp.argwhere(mask == 0)
    i = 0
    while vf <= volume_fraction and len(free_spots) > 0:
        choice = sp.random.randint(0, len(free_spots), size=1)
        if d2:
            [x, y] = free_spots[choice].flatten()
            im = _fit_strel_to_im_2d(im, im_strel, radius, x, y)
            mask = _fit_strel_to_im_2d(mask, mask_strel, mrad, x, y)
            im[x, y] = 2
        else:
            [x, y, z] = free_spots[choice].flatten()
            im = _fit_strel_to_im_3d(im, im_strel, radius, x, y, z)
            mask = _fit_strel_to_im_3d(mask, mask_strel, mrad, x, y, z)
            im[x, y, z] = 2
        free_spots = sp.argwhere(mask == 0)
        vf = im.sum()/im.size
        i += 1
    if vf > volume_fraction:
        print('Volume Fraction', volume_fraction, 'reached')
    if len(free_spots) == 0:
        print('No more free spots', 'Volume Fraction', vf)
    return im


def bundle_of_tubes(shape: List[int], spacing: int):
    r"""
    Create a 3D image of a bundle of tubes, in the form of a rectangular
    plate with randomly sized holes through it.

    Parameters
    ----------
    shape : list
        The size the image, with the 3rd dimension indicating the plate
        thickness.  If the 3rd dimension is not given then a thickness of
        1 voxel is assumed.

    spacing : scalar
        The center to center distance of the holes.  The hole sizes will be
        randomly distributed between this values down to 3 voxels.

    Returns
    -------
    image : ND-array
        A boolean array with ``True`` values denoting the pore space
    """
    shape = sp.array(shape)
    if sp.size(shape) == 1:
        shape = sp.full((3, ), int(shape))
    if sp.size(shape) == 2:
        shape = sp.hstack((shape, [1]))
    temp = sp.zeros(shape=shape[:2])
    Xi = sp.ceil(sp.linspace(spacing/2,
                             shape[0]-(spacing/2)-1,
                             int(shape[0]/spacing)))
    Xi = sp.array(Xi, dtype=int)
    Yi = sp.ceil(sp.linspace(spacing/2,
                             shape[1]-(spacing/2)-1,
                             int(shape[1]/spacing)))
    Yi = sp.array(Yi, dtype=int)
    temp[tuple(sp.meshgrid(Xi, Yi))] = 1
    inds = sp.where(temp)
    for i in range(len(inds[0])):
        r = sp.random.randint(1, (spacing/2))
        try:
            s1 = slice(inds[0][i]-r, inds[0][i]+r+1)
            s2 = slice(inds[1][i]-r, inds[1][i]+r+1)
            temp[s1, s2] = ps_disk(r)
        except ValueError:
            odd_shape = sp.shape(temp[s1, s2])
            temp[s1, s2] = ps_disk(r)[:odd_shape[0], :odd_shape[1]]
    im = sp.broadcast_to(array=sp.atleast_3d(temp), shape=shape)
    return im


def polydisperse_spheres(shape: List[int], porosity: float, dist,
                         nbins: int = 5, r_min: int = 5):
    r"""
    Create an image of randomly place, overlapping spheres with a distribution
    of radii.

    Parameters
    ----------
    shape : list
        The size of the image to generate in [Nx, Ny, Nz] where Ni is the
        number of voxels in each direction.  If shape is only 2D, then an
        image of polydisperse disks is returns

    porosity : scalar
        The porosity of the image, defined as the number of void voxels
        divided by the number of voxels in the image. The specified value
        is only matched approximately, so it's suggested to check this value
        after the image is generated.

    dist : scipy.stats distribution object
        This should be an initialized distribution chosen from the large number
        of options in the ``scipy.stats`` submodule.  For instance, a normal
        distribution with a mean of 20 and a standard deviation of 10 can be
        obtained with ``dist = scipy.stats.norm(loc=20, scale=10)``

    nbins : scalar
        The number of discrete sphere sizes that will be used to generate the
        image.  This function generates  ``nbins`` images of monodisperse
        spheres that span 0.05 and 0.95 of the possible values produced by the
        provided distribution, then overlays them to get polydispersivity.

    Returns
    -------
    image : ND-array
        A boolean array with ``True`` values denoting the pore space
    """
    shape = sp.array(shape)
    if sp.size(shape) == 1:
        shape = sp.full((3, ), int(shape))
    Rs = dist.interval(sp.linspace(0.05, 0.95, nbins))
    Rs = sp.vstack(Rs).T
    Rs = (Rs[:-1] + Rs[1:])/2
    Rs = sp.clip(Rs.flatten(), a_min=r_min, a_max=None)
    phi_desired = 1 - (1 - porosity)/(len(Rs))
    im = sp.ones(shape, dtype=bool)
    for r in Rs:
        phi_im = im.sum() / sp.prod(shape)
        phi_corrected = 1 - (1 - phi_desired) / phi_im
        temp = overlapping_spheres(shape=shape, radius=r, porosity=phi_corrected)
        im = im * temp
    return im


def voronoi_edges(shape: List[int], radius: int, ncells: int,
                  flat_faces: bool = True):
    r"""
    Create an image of the edges in a Voronoi tessellation

    Parameters
    ----------
    shape : array_like
        The size of the image to generate in [Nx, Ny, Nz] where Ni is the
        number of voxels in each direction.

    radius : scalar
        The radius to which Voronoi edges should be dilated in the final image.

    ncells : scalar
        The number of Voronoi cells to include in the tesselation.

    flat_faces : Boolean
        Whether the Voronoi edges should lie on the boundary of the
        image (True), or if edges outside the image should be removed (False).

    Returns
    -------
    image : ND-array
        A boolean array with ``True`` values denoting the pore space

    """
    print(78*'―')
    print('voronoi_edges: Generating', ncells, 'cells')
    shape = sp.array(shape)
    if sp.size(shape) == 1:
        shape = sp.full((3, ), int(shape))
    im = sp.zeros(shape, dtype=bool)
    base_pts = sp.rand(ncells, 3)*shape
    if flat_faces:
        # Reflect base points
        Nx, Ny, Nz = shape
        orig_pts = base_pts
        base_pts = sp.vstack((base_pts,
                              [-1, 1, 1] * orig_pts + [2.0*Nx, 0, 0]))
        base_pts = sp.vstack((base_pts,
                              [1, -1, 1] * orig_pts + [0, 2.0*Ny, 0]))
        base_pts = sp.vstack((base_pts,
                              [1, 1, -1] * orig_pts + [0, 0, 2.0*Nz]))
        base_pts = sp.vstack((base_pts, [-1, 1, 1] * orig_pts))
        base_pts = sp.vstack((base_pts, [1, -1, 1] * orig_pts))
        base_pts = sp.vstack((base_pts, [1, 1, -1] * orig_pts))
    vor = sptl.Voronoi(points=base_pts)
    vor.vertices = sp.around(vor.vertices)
    vor.vertices *= (sp.array(im.shape)-1) / sp.array(im.shape)
    vor.edges = _get_Voronoi_edges(vor)
    for row in vor.edges:
        pts = vor.vertices[row].astype(int)
        if sp.all(pts >= 0) and sp.all(pts < im.shape):
            line_pts = line_segment(pts[0], pts[1])
            im[tuple(line_pts)] = True
    im = spim.distance_transform_edt(~im) > radius
    return im


def _get_Voronoi_edges(vor):
    r"""
    Given a Voronoi object as produced by the scipy.spatial.Voronoi class,
    this function calculates the start and end points of eeach edge in the
    Voronoi diagram, in terms of the vertex indices used by the received
    Voronoi object.

    Parameters
    ----------
    vor : scipy.spatial.Voronoi object

    Returns
    -------
    A 2-by-N array of vertex indices, indicating the start and end points of
    each vertex in the Voronoi diagram.  These vertex indices can be used to
    index straight into the ``vor.vertices`` array to get spatial positions.
    """
    edges = [[], []]
    for facet in vor.ridge_vertices:
        # Create a closed cycle of vertices that define the facet
        edges[0].extend(facet[:-1]+[facet[-1]])
        edges[1].extend(facet[1:]+[facet[0]])
    edges = sp.vstack(edges).T  # Convert to scipy-friendly format
    mask = sp.any(edges == -1, axis=1)  # Identify edges at infinity
    edges = edges[~mask]  # Remove edges at infinity
    edges = sp.sort(edges, axis=1)  # Move all points to upper triangle
    # Remove duplicate pairs
    edges = edges[:, 0] + 1j*edges[:, 1]  # Convert to imaginary
    edges = sp.unique(edges)  # Remove duplicates
    edges = sp.vstack((sp.real(edges), sp.imag(edges))).T  # Back to real
    edges = sp.array(edges, dtype=int)
    return edges


def lattice_spheres(shape: List[int], radius: int, offset: int = 0,
                    lattice: str = 'sc'):
    r"""
    Generates a cubic packing of spheres in a specified lattice arrangement

    Parameters
    ----------
    shape : list
        The size of the image to generate in [Nx, Ny, Nz] where N is the
        number of voxels in each direction.  For a 2D image, use [Nx, Ny].

    radius : scalar
        The radius of spheres (circles) in the packing

    offset : scalar
        The amount offset (+ or -) to add between sphere centers.

    lattice : string
        Specifies the type of lattice to create.  Options are:

        'sc' - Simple Cubic (default)

        'fcc' - Face Centered Cubic

        'bcc' - Body Centered Cubic

        For 2D images, 'sc' gives a square lattice and both 'fcc' and 'bcc'
        give a triangular lattice.

    Returns
    -------
    image : ND-array
        A boolean array with ``True`` values denoting the pore space
    """
    print(78*'―')
    print('lattice_spheres: Generating ' + lattice + ' lattice')
    r = radius
    shape = sp.array(shape)
    if sp.size(shape) == 1:
        shape = sp.full((3, ), int(shape))
    im = sp.zeros(shape, dtype=bool)
    im = im.squeeze()

    # Parse lattice type
    lattice = lattice.lower()
    if im.ndim == 2:
        if lattice in ['sc']:
            lattice = 'sq'
        if lattice in ['bcc', 'fcc']:
            lattice = 'tri'

    if lattice in ['sq', 'square']:
        spacing = 2*r
        s = int(spacing/2) + sp.array(offset)
        coords = sp.mgrid[r:im.shape[0]-r:2*s,
                          r:im.shape[1]-r:2*s]
        im[coords[0], coords[1]] = 1
    elif lattice in ['tri', 'triangular']:
        spacing = 2*sp.floor(sp.sqrt(2*(r**2))).astype(int)
        s = int(spacing/2) + offset
        coords = sp.mgrid[r:im.shape[0]-r:2*s,
                          r:im.shape[1]-r:2*s]
        im[coords[0], coords[1]] = 1
        coords = sp.mgrid[s+r:im.shape[0]-r:2*s,
                          s+r:im.shape[1]-r:2*s]
        im[coords[0], coords[1]] = 1
    elif lattice in ['sc', 'simple cubic', 'cubic']:
        spacing = 2*r
        s = int(spacing/2) + sp.array(offset)
        coords = sp.mgrid[r:im.shape[0]-r:2*s,
                          r:im.shape[1]-r:2*s,
                          r:im.shape[2]-r:2*s]
        im[coords[0], coords[1], coords[2]] = 1
    elif lattice in ['bcc', 'body cenetered cubic']:
        spacing = 2*sp.floor(sp.sqrt(4/3*(r**2))).astype(int)
        s = int(spacing/2) + offset
        coords = sp.mgrid[r:im.shape[0]-r:2*s,
                          r:im.shape[1]-r:2*s,
                          r:im.shape[2]-r:2*s]
        im[coords[0], coords[1], coords[2]] = 1
        coords = sp.mgrid[s+r:im.shape[0]-r:2*s,
                          s+r:im.shape[1]-r:2*s,
                          s+r:im.shape[2]-r:2*s]
        im[coords[0], coords[1], coords[2]] = 1
    elif lattice in ['fcc', 'face centered cubic']:
        spacing = 2*sp.floor(sp.sqrt(2*(r**2))).astype(int)
        s = int(spacing/2) + offset
        coords = sp.mgrid[r:im.shape[0]-r:2*s,
                          r:im.shape[1]-r:2*s,
                          r:im.shape[2]-r:2*s]
        im[coords[0], coords[1], coords[2]] = 1
        coords = sp.mgrid[r:im.shape[0]-r:2*s,
                          s+r:im.shape[1]-r:2*s,
                          s+r:im.shape[2]-r:2*s]
        im[coords[0], coords[1], coords[2]] = 1
        coords = sp.mgrid[s+r:im.shape[0]-r:2*s,
                          s:im.shape[1]-r:2*s,
                          s+r:im.shape[2]-r:2*s]
        im[coords[0], coords[1], coords[2]] = 1
        coords = sp.mgrid[s+r:im.shape[0]-r:2*s,
                          s+r:im.shape[1]-r:2*s,
                          s:im.shape[2]-r:2*s]
        im[coords[0], coords[1], coords[2]] = 1
    im = ~(spim.distance_transform_edt(~im) < r)
    return im


def overlapping_spheres(shape: List[int], radius: int, porosity: float,
                        iter_max: int = 10, tol: float = 0.01):
    r"""
    Generate a packing of overlapping mono-disperse spheres

    Parameters
    ----------
    shape : list
        The size of the image to generate in [Nx, Ny, Nz] where Ni is the
        number of voxels in the i-th direction.

    radius : scalar
        The radius of spheres in the packing.

    porosity : scalar
        The porosity of the final image, accurate to the given tolerance.

    iter_max : int
        Maximum number of iterations for the iterative algorithm that improves
        the porosity of the final image to match the given value.

    tol : float
        Tolerance for porosity of the final image compared to the given value.

    Returns
    -------
    image : ND-array
        A boolean array with ``True`` values denoting the pore space

    Notes
    -----
    This method can also be used to generate a dispersion of hollows by
    treating ``porosity`` as solid volume fraction and inverting the
    returned image.

    """
    shape = sp.array(shape)
    if sp.size(shape) == 1:
        shape = sp.full((3, ), int(shape))
    ndim = (shape != 1).sum()
    s_vol = ps_disk(radius).sum() if ndim == 2 else ps_ball(radius).sum()

    bulk_vol = sp.prod(shape)
    N = int(sp.ceil((1 - porosity)*bulk_vol/s_vol))
    im = sp.random.random(size=shape)

    # Helper functions for calculating porosity: phi = g(f(N))
    f = lambda N: spim.distance_transform_edt(im > N/bulk_vol) < radius
    g = lambda im: 1 - im.sum() / sp.prod(shape)

    # Newton's method for getting image porosity match the given
    w, dN = 1.0, 10  # Damping factor, perturbation
    for i in range(iter_max):
        err = g(f(N)) - porosity
        d_err = (g(f(N+dN)) - g(f(N))) / dN
        if d_err == 0:
            break
        if abs(err) <= tol:
            break
        N2 = N - int(err/d_err)   # xnew = xold - f/df
        N = w * N2 + (1-w) * N

    # # Bisection search: N is always undershoot (bc. of overlaps)
    # N_low, N_high = N, 4*N
    # for i in range(iter_max):
    #     N = sp.mean([N_high, N_low], dtype=int)
    #     err = g(f(N)) - porosity
    #     if err > 0:
    #         N_low = N
    #     else:
    #         N_high = N
    #     if abs(err) <= tol:
    #         break

    return ~f(N)


def generate_noise(shape: List[int], porosity=None, octaves: int = 3,
                   frequency: int = 32, mode: str = 'simplex'):
    r"""
    Generate a field of spatially correlated random noise using the Perlin
    noise algorithm, or the updated Simplex noise algorithm.

    Parameters
    ----------
    shape : array_like
        The size of the image to generate in [Nx, Ny, Nz] where N is the
        number of voxels.

    porosity : float
        If specified, this will threshold the image to the specified value
        prior to returning.  If no value is given (the default), then the
        scalar noise field is returned.

    octaves : int
        Controls the *texture* of the noise, with higher octaves giving more
        complex features over larger length scales.

    frequency : array_like
        Controls the relative sizes of the features, with higher frequencies
        giving larger features.  A scalar value will apply the same frequency
        in all directions, given an isotropic field; a vector value will
        apply the specified values along each axis to create anisotropy.

    mode : string
        Which noise algorithm to use, either ``'simplex'`` (default) or
        ``'perlin'``.

    Returns
    -------
    image : ND-array
        If porosity is given, then a boolean array with ``True`` values
        denoting the pore space is returned.  If not, then normally
        distributed and spatially correlated randomly noise is returned.

    Notes
    -----
    This method depends the a package called 'noise' which must be
    compiled. It is included in the Anaconda distribution, or a platform
    specific binary can be downloaded.

    See Also
    --------
    porespy.tools.norm_to_uniform

    """
    try:
        import noise
    except ModuleNotFoundError:
        raise Exception("The noise package must be installed")
    shape = sp.array(shape)
    if sp.size(shape) == 1:
        Lx, Ly, Lz = sp.full((3, ), int(shape))
    elif len(shape) == 2:
        Lx, Ly = shape
        Lz = 1
    elif len(shape) == 3:
        Lx, Ly, Lz = shape
    if mode == 'simplex':
        f = noise.snoise3
    else:
        f = noise.pnoise3
    frequency = sp.atleast_1d(frequency)
    if frequency.size == 1:
        freq = sp.full(shape=[3, ], fill_value=frequency[0])
    elif frequency.size == 2:
        freq = sp.concatenate((frequency, [1]))
    else:
        freq = sp.array(frequency)
    im = sp.zeros(shape=[Lx, Ly, Lz], dtype=float)
    for x in range(Lx):
        for y in range(Ly):
            for z in range(Lz):
                im[x, y, z] = f(x=x/freq[0], y=y/freq[1], z=z/freq[2],
                                octaves=octaves)
    im = im.squeeze()
    if porosity:
        im = norm_to_uniform(im, scale=[0, 1])
        im = im < porosity
    return im


def blobs(shape: List[int], porosity: float = 0.5, blobiness: int = 1):
    """
    Generates an image containing amorphous blobs

    Parameters
    ----------
    shape : list
        The size of the image to generate in [Nx, Ny, Nz] where N is the
        number of voxels

    porosity : float
        If specified, this will threshold the image to the specified value
<<<<<<< HEAD
        prior to returning.  If ``None`` is given, then the scalar noise
        field is returned.
=======
        prior to returning.  If ``None`` is specified, then the scalar noise
        field is converted to a uniform distribution and returned without
        thresholding.
>>>>>>> 71d9300a

    blobiness : int or list of ints(default = 1)
        Controls the morphology of the blobs.  A higher number results in
        a larger number of small blobs.  If a list is supplied then the blobs
        are anisotropic.

    Returns
    -------
    image : ND-array
        A boolean array with ``True`` values denoting the pore space

    See Also
    --------
    norm_to_uniform

    """
    blobiness = sp.array(blobiness)
    shape = sp.array(shape)
    if sp.size(shape) == 1:
        shape = sp.full((3, ), int(shape))
    sigma = sp.mean(shape)/(40*blobiness)
    im = sp.random.random(shape)
    im = spim.gaussian_filter(im, sigma=sigma)
    im = norm_to_uniform(im, scale=[0, 1])
    if porosity:
        im = im < porosity
    return im


def cylinders(shape: List[int], radius: int, ncylinders: int,
              phi_max: float = 0, theta_max: float = 90):
    r"""
    Generates a binary image of overlapping cylinders.  This is a good
    approximation of a fibrous mat.

    Parameters
    ----------
    shape : list
        The size of the image to generate in [Nx, Ny, Nz] where N is the
        number of voxels. 2D images are not permitted.
    radius : scalar
        The radius of the cylinders in voxels
    ncylinders : scalar
        The number of cylinders to add to the domain. Adjust this value to
        control the final porosity, which is not easily specified since
        cylinders overlap and intersect different fractions of the domain.
    theta_max : scalar
        A value between 0 and 90 that controls the amount of rotation *in the*
        XY plane, with 0 meaning all fibers point in the X-direction, and
        90 meaning they are randomly rotated about the Z axis by as much
        as +/- 90 degrees.
    phi_max : scalar
        A value between 0 and 90 that controls the amount that the fibers
        lie *out of* the XY plane, with 0 meaning all fibers lie in the XY
        plane, and 90 meaning that fibers are randomly oriented out of the
        plane by as much as +/- 90 degrees.

    Returns
    -------
    image : ND-array
        A boolean array with ``True`` values denoting the pore space
    """
    shape = sp.array(shape)
    if sp.size(shape) == 1:
        shape = sp.full((3, ), int(shape))
    elif sp.size(shape) == 2:
        raise Exception("2D cylinders don't make sense")
    R = sp.sqrt(sp.sum(sp.square(shape))).astype(int)
    im = sp.zeros(shape)
    # Adjust max angles to be between 0 and 90
    if (phi_max > 90) or (phi_max < 0):
        raise Exception('phi_max must be betwen 0 and 90')
    if (theta_max > 90) or (theta_max < 0):
        raise Exception('theta_max must be betwen 0 and 90')
    n = 0
    while n < ncylinders:
        # Choose a random starting point in domain
        x = sp.rand(3)*shape
        # Chose a random phi and theta within given ranges
        phi = (sp.pi/2 - sp.pi*sp.rand())*phi_max/90
        theta = (sp.pi/2 - sp.pi*sp.rand())*theta_max/90
        X0 = R*sp.array([sp.cos(phi)*sp.cos(theta),
                         sp.cos(phi)*sp.sin(theta),
                         sp.sin(phi)])
        [X0, X1] = [x + X0, x - X0]
        crds = line_segment(X0, X1)
        lower = ~sp.any(sp.vstack(crds).T < [0, 0, 0], axis=1)
        upper = ~sp.any(sp.vstack(crds).T >= shape, axis=1)
        valid = upper*lower
        if sp.any(valid):
            im[crds[0][valid], crds[1][valid], crds[2][valid]] = 1
            n += 1
    im = sp.array(im, dtype=bool)
    dt = spim.distance_transform_edt(~im) < radius
    return ~dt


def line_segment(X0, X1):
    r"""
    Calculate the voxel coordinates of a straight line between the two given
    end points

    Parameters
    ----------
    X0 and X1 : array_like
        The [x, y] or [x, y, z] coordinates of the start and end points of
        the line.

    Returns
    -------
    coords : list of lists
        A list of lists containing the X, Y, and Z coordinates of all voxels
        that should be drawn between the start and end points to create a solid
        line.
    """
    X0 = sp.around(X0).astype(int)
    X1 = sp.around(X1).astype(int)
    if len(X0) == 3:
        L = sp.amax(sp.absolute([[X1[0]-X0[0]], [X1[1]-X0[1]], [X1[2]-X0[2]]])) + 1
        x = sp.rint(sp.linspace(X0[0], X1[0], L)).astype(int)
        y = sp.rint(sp.linspace(X0[1], X1[1], L)).astype(int)
        z = sp.rint(sp.linspace(X0[2], X1[2], L)).astype(int)
        return [x, y, z]
    else:
        L = sp.amax(sp.absolute([[X1[0]-X0[0]], [X1[1]-X0[1]]])) + 1
        x = sp.rint(sp.linspace(X0[0], X1[0], L)).astype(int)
        y = sp.rint(sp.linspace(X0[1], X1[1], L)).astype(int)
        return [x, y]


def _fit_strel_to_im_2d(im, strel, r, x, y):
    r"""
    Helper function to add a structuring element to a 2D image.
    Used by RSA. Makes sure if center is less than r pixels from edge of image
    that the strel is sliced to fit.
    """
    elem = strel.copy()
    x_dim, y_dim = im.shape
    x_min = x-r
    x_max = x+r+1
    y_min = y-r
    y_max = y+r+1
    if x_min < 0:
        x_adj = -x_min
        elem = elem[x_adj:, :]
        x_min = 0
    elif x_max > x_dim:
        x_adj = x_max - x_dim
        elem = elem[:-x_adj, :]
    if y_min < 0:
        y_adj = -y_min
        elem = elem[:, y_adj:]
        y_min = 0
    elif y_max > y_dim:
        y_adj = y_max - y_dim
        elem = elem[:, :-y_adj]
    ex, ey = elem.shape
    im[x_min:x_min+ex, y_min:y_min+ey] += elem
    return im


def _fit_strel_to_im_3d(im, strel, r, x, y, z):
    r"""
    Helper function to add a structuring element to a 2D image.
    Used by RSA. Makes sure if center is less than r pixels from edge of image
    that the strel is sliced to fit.
    """
    elem = strel.copy()
    x_dim, y_dim, z_dim = im.shape
    x_min = x-r
    x_max = x+r+1
    y_min = y-r
    y_max = y+r+1
    z_min = z-r
    z_max = z+r+1
    if x_min < 0:
        x_adj = -x_min
        elem = elem[x_adj:, :, :]
        x_min = 0
    elif x_max > x_dim:
        x_adj = x_max - x_dim
        elem = elem[:-x_adj, :, :]
    if y_min < 0:
        y_adj = -y_min
        elem = elem[:, y_adj:, :]
        y_min = 0
    elif y_max > y_dim:
        y_adj = y_max - y_dim
        elem = elem[:, :-y_adj, :]
    if z_min < 0:
        z_adj = -z_min
        elem = elem[:, :, z_adj:]
        z_min = 0
    elif z_max > z_dim:
        z_adj = z_max - z_dim
        elem = elem[:, :, :-z_adj]
    ex, ey, ez = elem.shape
    im[x_min:x_min+ex, y_min:y_min+ey, z_min:z_min+ez] += elem
    return im


def _remove_edge(im, r):
    r'''
    Fill in the edges of the input image.
    Used by RSA to ensure that no elements are placed too close to the edge.
    '''
    edge = sp.ones_like(im)
    if len(im.shape) == 2:
        sx, sy = im.shape
        edge[r:sx-r, r:sy-r] = im[r:sx-r, r:sy-r]
    else:
        sx, sy, sz = im.shape
        edge[r:sx-r, r:sy-r, r:sz-r] = im[r:sx-r, r:sy-r, r:sz-r]
    return edge<|MERGE_RESOLUTION|>--- conflicted
+++ resolved
@@ -670,14 +670,9 @@
 
     porosity : float
         If specified, this will threshold the image to the specified value
-<<<<<<< HEAD
-        prior to returning.  If ``None`` is given, then the scalar noise
-        field is returned.
-=======
         prior to returning.  If ``None`` is specified, then the scalar noise
         field is converted to a uniform distribution and returned without
         thresholding.
->>>>>>> 71d9300a
 
     blobiness : int or list of ints(default = 1)
         Controls the morphology of the blobs.  A higher number results in
