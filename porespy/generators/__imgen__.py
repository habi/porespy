import numpy as np
import scipy.spatial as sptl
import scipy.ndimage as spim
<<<<<<< HEAD
from numba import njit, jit
from porespy.tools import norm_to_uniform, ps_ball, ps_disk, get_border
from porespy.tools import insert_sphere, fftmorphology
=======
from edt import edt
from porespy.tools import norm_to_uniform, ps_ball, ps_disk
>>>>>>> 2cda0e6a
from typing import List
from numpy import array
from skimage.morphology import ball, disk


def insert_shape(im, element, center=None, corner=None, value=1,
                 mode='overwrite'):
    r"""
    Inserts sub-image into a larger image at the specified location.

    If the inserted image extends beyond the boundaries of the image it will
    be cropped accordingly.

    Parameters
    ----------
    im : ND-array
        The image into which the sub-image will be inserted
    element : ND-array
        The sub-image to insert
    center : tuple
        Coordinates indicating the position in the main image where the
        inserted imaged will be centered.  If ``center`` is given then
        ``corner`` cannot be specified.  Note that ``center`` can only be
        used if all dimensions of ``element`` are odd, otherwise the meaning
        of center is not defined.
    corner : tuple
        Coordinates indicating the position in the main image where the
        lower corner (i.e. [0, 0, 0]) of the inserted image should be anchored.
        If ``corner`` is given then ``corner`` cannot be specified.
    value : scalar
        A scalar value to apply to the sub-image.  The default is 1.
    mode : string
        If 'overwrite' (default) the inserted image replaces the values in the
        main image.  If 'overlay' the inserted image is added to the main
        image.  In both cases the inserted image is multiplied by ``value``
        first.

    Returns
    -------
    im : ND-array
        A copy of ``im`` with the supplied element inserted.

    """
    im = im.copy()
    if im.ndim != element.ndim:
        raise Exception('Image shape ' + str(im.shape)
                        + ' and element shape ' + str(element.shape)
                        + ' do not match')
    s_im = []
    s_el = []
    if (center is not None) and (corner is None):
        for dim in range(im.ndim):
            r, d = np.divmod(element.shape[dim], 2)
            if d == 0:
                raise Exception('Cannot specify center point when element ' +
                                'has one or more even dimension')
            lower_im = np.amax((center[dim] - r, 0))
            upper_im = np.amin((center[dim] + r + 1, im.shape[dim]))
            s_im.append(slice(lower_im, upper_im))
            lower_el = np.amax((lower_im - center[dim] + r, 0))
            upper_el = np.amin((upper_im - center[dim] + r,
                                element.shape[dim]))
            s_el.append(slice(lower_el, upper_el))
    elif (corner is not None) and (center is None):
        for dim in range(im.ndim):
            L = int(element.shape[dim])
            lower_im = np.amax((corner[dim], 0))
            upper_im = np.amin((corner[dim] + L, im.shape[dim]))
            s_im.append(slice(lower_im, upper_im))
            lower_el = np.amax((lower_im - corner[dim], 0))
            upper_el = np.amin((upper_im - corner[dim],
                                element.shape[dim]))
            s_el.append(slice(min(lower_el, upper_el), upper_el))
    else:
        raise Exception('Cannot specify both corner and center')

    if mode == 'overlay':
        im[tuple(s_im)] = im[tuple(s_im)] + element[tuple(s_el)]*value
    elif mode == 'overwrite':
        im[tuple(s_im)] = element[tuple(s_el)]*value
    else:
        raise Exception('Invalid mode ' + mode)
    return im


def RSA(im: array, radius: int, volume_fraction: int = 1, n_max: int = None,
        max_iter: int = None, mode: str = 'contained'):
    r"""
    Generates a sphere or disk packing using Random Sequential Addition

    This algorithm ensures that spheres do not overlap but does not
    guarantee they are tightly packed.

    This function adds spheres to the background of the received ``im``, which
    allows iteratively adding spheres of different radii to the unfilled space,
    be repeatedly passing in the result of previous calls to RSA.

    Parameters
    ----------
    im : ND-array
        The image into which the spheres should be inserted.  By accepting an
        image rather than a shape, it allows users to insert spheres into an
        already existing image.  To begin the process, start with an array of
        zeros such as ``im = np.zeros([200, 200, 200], dtype=bool)``.
    radius : int
        The radius of the disk or sphere to insert.
    volume_fraction : scalar
        The fraction of the image that should be filled with spheres.  The
        spheres are added as 1's, so each sphere addition increases the
        ``volume_fraction`` until the specified limit is reach.  Note that if
        ``n_max`` is reached first, then ``volume_fraction`` will not be
        acheived.
    n_max : int
        The maximum number of spheres to add.  By default the addition will
        go indefinately until ``volume_fraction`` is met, but specifying
        a scalr for ``n_max`` will halt addition after the given number of
        spheres are added.  Note that if ``volume_fraction`` is reached first
        then ``n_max`` will not be achieved.
    mode : string
        Controls how the edges of the image are handled.  Options are:

        'extended' - Spheres are allowed to extend beyond the edge of the image

        'contained' - Spheres are all completely within the image

    Returns
    -------
    image : ND-array
        A handle the the input ``im`` with spheres of specified radius
        *added* to the background.

    Notes
    -----
    This function uses Numba to speed up the search for valid sphere insertion
    points.  It seems that Numba does not look at the state of the scipy
    random number generator, so setting the seed to a known value has no
    effect on the output of this function. Each call to this function will
    produce a unique value.  If you wish to use the same realization multiple
    times you must save the array (e.g. ``numpy.save``).

    References
    ----------
    [1] Random Heterogeneous Materials, S. Torquato (2001)

    """
    print(78*'―')
    print('RSA: Adding spheres of size ' + str(radius))
    if im.ndim == 2:
        strel = ps_disk(radius)
        template_lg = ps_disk(radius*2)
        template_sm = ps_disk(radius)
    else:
        strel = ps_ball(radius)
        template_lg = ps_ball(radius*2)
        template_sm = ps_ball(radius)
    # Pad image by the radius faciliate insert near edges
    im = np.pad(im, pad_width=2*radius, mode='constant', constant_values=0)
    if np.any(im > 0):
        # Dilate existing objects by im_strel to remove pixels near them
        # from consideration for sphere placement
        mask = fftmorphology(im > 0, strel, mode='dilate')
        mask = mask.astype(int)
    else:
        mask = np.zeros_like(im, dtype=int)
    # Depending on mode, adjust mask to remove options around edge
    if mode == 'contained':
        temp = get_border(im.shape, thickness=3*radius, mode='faces')
        mask = mask + temp
    elif mode == 'extended':
        temp = get_border(im.shape, thickness=2*radius, mode='faces')
        mask = mask + temp
    else:
        raise Exception('Unrecognized mode: ', mode)
    # Set voxels near padded edge to -1 to prevent insertions there
    options_im = np.reshape(np.arange(im.size), newshape=im.shape)
    options_im[mask > 0] = -1
    im = _begin_inserting(im, options_im, radius, n_max, volume_fraction,
                          template_lg, template_sm)
    # Get slice into returned image to retain original size
    s = tuple([slice(2*radius, d-2*radius, None) for d in im.shape])
    return im[s]


def _begin_inserting(im, options_im, radius, n_max, volume_fraction,
                     template_lg, template_sm):
    r"""
    This function is called by RSA and does the actual sphere insertion
    """
    if n_max is None:
        n_max = np.inf
    vf = im.sum()/im.size
    i = 0
    v = template_sm.sum()/im.size
    free_sites = np.flatnonzero(options_im >= 0)
    while (vf <= volume_fraction) and (i < n_max):
        c, count = _make_choice(options_im, free_sites=free_sites)
        # The 100 below is arbitrary and may change performance
        if (count > 100) or (options_im[tuple(c)] == -1):
            free_sites = np.flatnonzero(options_im >= 0)
            if len(free_sites) > 0:
                print('Rechecking with shorter list of options')
                continue
            if len(free_sites) == 0:
                print('No more free space found, volume fraction is:', vf)
                break
        s_sm = tuple([slice(ind - radius, ind + radius + 1, None) for ind in c])
        s_lg = tuple([slice(ind - 2*radius, ind + 2*radius + 1, None) for ind in c])
        im[s_sm] += template_sm  # Add ball to image
        options_im[s_lg][template_lg] = -1  # Add -1 to extended region
        vf += v
        i += 1
    if vf > volume_fraction:
        print('Specified volume fraction reached')
    if i >= n_max:
        print('Requested number of spheres added')
    return im


@njit
def _make_choice(options_im, free_sites):
    r"""
    This function is called by _begin_inserting to find valid insertion points
    """
    choice = -1
    count = 0
    upper_limit = len(free_sites)
    max_iters = len(free_sites)*2
    if options_im.ndim == 2:
        coords = [0, 0]
        Nx = options_im.shape[0]
        Ny = options_im.shape[1]
        while (choice == -1) and (count < max_iters):
            ind = np.random.randint(0, upper_limit)
            # This numpy function is not supported by numba yet
            # c1, c2 = np.unravel_index(free_sites[ind], options_im.shape)
            # So using manual unraveling
            coords[1] = free_sites[ind] % options_im.shape[0]
            coords[0] = (free_sites[ind] // Nx) % Ny
            choice = options_im[coords[0], coords[1]]
            count += 1
    if options_im.ndim == 3:
        coords = [0, 0, 0]
        Nx = options_im.shape[0]
        Ny = options_im.shape[1]
        Nz = options_im.shape[2]
        while (choice == -1) and (count < max_iters):
            ind = np.random.randint(0, upper_limit)
            # This numpy function is not supported by numba yet
            # c1, c2, c3 = np.unravel_index(free_sites[ind], options_im.shape)
            # So using manual unraveling
            coords[2] = free_sites[ind] % Nx
            coords[1] = (free_sites[ind] // Nx) % Ny
            coords[0] = (free_sites[ind] // (Nx * Ny)) % Ny
            choice = options_im[coords[0], coords[1], coords[2]]
            count += 1
    return coords, count


def bundle_of_tubes(shape: List[int], spacing: int):
    r"""
    Create a 3D image of a bundle of tubes, in the form of a rectangular
    plate with randomly sized holes through it.

    Parameters
    ----------
    shape : list
        The size the image, with the 3rd dimension indicating the plate
        thickness.  If the 3rd dimension is not given then a thickness of
        1 voxel is assumed.

    spacing : scalar
        The center to center distance of the holes.  The hole sizes will be
        randomly distributed between this values down to 3 voxels.

    Returns
    -------
    image : ND-array
        A boolean array with ``True`` values denoting the pore space
    """
    shape = np.array(shape)
    if np.size(shape) == 1:
        shape = np.full((3, ), int(shape))
    if np.size(shape) == 2:
        shape = np.hstack((shape, [1]))
    temp = np.zeros(shape=shape[:2])
    Xi = np.ceil(np.linspace(spacing/2,
                             shape[0]-(spacing/2)-1,
                             int(shape[0]/spacing)))
    Xi = np.array(Xi, dtype=int)
    Yi = np.ceil(np.linspace(spacing/2,
                             shape[1]-(spacing/2)-1,
                             int(shape[1]/spacing)))
    Yi = np.array(Yi, dtype=int)
    temp[tuple(np.meshgrid(Xi, Yi))] = 1
    inds = np.where(temp)
    for i in range(len(inds[0])):
        r = np.random.randint(1, (spacing/2))
        try:
            s1 = slice(inds[0][i]-r, inds[0][i]+r+1)
            s2 = slice(inds[1][i]-r, inds[1][i]+r+1)
            temp[s1, s2] = ps_disk(r)
        except ValueError:
            odd_shape = np.shape(temp[s1, s2])
            temp[s1, s2] = ps_disk(r)[:odd_shape[0], :odd_shape[1]]
    im = np.broadcast_to(array=np.atleast_3d(temp), shape=shape)
    return im


def polydisperse_spheres(shape: List[int], porosity: float, dist,
                         nbins: int = 5, r_min: int = 5):
    r"""
    Create an image of randomly place, overlapping spheres with a distribution
    of radii.

    Parameters
    ----------
    shape : list
        The size of the image to generate in [Nx, Ny, Nz] where Ni is the
        number of voxels in each direction.  If shape is only 2D, then an
        image of polydisperse disks is returns

    porosity : scalar
        The porosity of the image, defined as the number of void voxels
        divided by the number of voxels in the image. The specified value
        is only matched approximately, so it's suggested to check this value
        after the image is generated.

    dist : scipy.stats distribution object
        This should be an initialized distribution chosen from the large number
        of options in the ``scipy.stats`` submodule.  For instance, a normal
        distribution with a mean of 20 and a standard deviation of 10 can be
        obtained with ``dist = scipy.stats.norm(loc=20, scale=10)``

    nbins : scalar
        The number of discrete sphere sizes that will be used to generate the
        image.  This function generates  ``nbins`` images of monodisperse
        spheres that span 0.05 and 0.95 of the possible values produced by the
        provided distribution, then overlays them to get polydispersivity.

    Returns
    -------
    image : ND-array
        A boolean array with ``True`` values denoting the pore space
    """
    shape = np.array(shape)
    if np.size(shape) == 1:
        shape = np.full((3, ), int(shape))
    Rs = dist.interval(np.linspace(0.05, 0.95, nbins))
    Rs = np.vstack(Rs).T
    Rs = (Rs[:-1] + Rs[1:])/2
    Rs = np.clip(Rs.flatten(), a_min=r_min, a_max=None)
    phi_desired = 1 - (1 - porosity)/(len(Rs))
    im = np.ones(shape, dtype=bool)
    for r in Rs:
        phi_im = im.sum() / np.prod(shape)
        phi_corrected = 1 - (1 - phi_desired) / phi_im
        temp = overlapping_spheres(shape=shape, radius=r, porosity=phi_corrected)
        im = im * temp
    return im


def voronoi_edges(shape: List[int], radius: int, ncells: int,
                  flat_faces: bool = True):
    r"""
    Create an image of the edges in a Voronoi tessellation

    Parameters
    ----------
    shape : array_like
        The size of the image to generate in [Nx, Ny, Nz] where Ni is the
        number of voxels in each direction.

    radius : scalar
        The radius to which Voronoi edges should be dilated in the final image.

    ncells : scalar
        The number of Voronoi cells to include in the tesselation.

    flat_faces : Boolean
        Whether the Voronoi edges should lie on the boundary of the
        image (True), or if edges outside the image should be removed (False).

    Returns
    -------
    image : ND-array
        A boolean array with ``True`` values denoting the pore space

    """
    print(78*'―')
    print('voronoi_edges: Generating', ncells, 'cells')
    shape = np.array(shape)
    if np.size(shape) == 1:
        shape = np.full((3, ), int(shape))
    im = np.zeros(shape, dtype=bool)
    base_pts = np.random.rand(ncells, 3)*shape
    if flat_faces:
        # Reflect base points
        Nx, Ny, Nz = shape
        orig_pts = base_pts
        base_pts = np.vstack((base_pts,
                              [-1, 1, 1] * orig_pts + [2.0*Nx, 0, 0]))
        base_pts = np.vstack((base_pts,
                              [1, -1, 1] * orig_pts + [0, 2.0*Ny, 0]))
        base_pts = np.vstack((base_pts,
                              [1, 1, -1] * orig_pts + [0, 0, 2.0*Nz]))
        base_pts = np.vstack((base_pts, [-1, 1, 1] * orig_pts))
        base_pts = np.vstack((base_pts, [1, -1, 1] * orig_pts))
        base_pts = np.vstack((base_pts, [1, 1, -1] * orig_pts))
    vor = sptl.Voronoi(points=base_pts)
    vor.vertices = np.around(vor.vertices)
    vor.vertices *= (np.array(im.shape)-1) / np.array(im.shape)
    vor.edges = _get_Voronoi_edges(vor)
    for row in vor.edges:
        pts = vor.vertices[row].astype(int)
        if np.all(pts >= 0) and np.all(pts < im.shape):
            line_pts = line_segment(pts[0], pts[1])
            im[tuple(line_pts)] = True
    im = edt(~im) > radius
    return im


def _get_Voronoi_edges(vor):
    r"""
    Given a Voronoi object as produced by the scipy.spatial.Voronoi class,
    this function calculates the start and end points of eeach edge in the
    Voronoi diagram, in terms of the vertex indices used by the received
    Voronoi object.

    Parameters
    ----------
    vor : scipy.spatial.Voronoi object

    Returns
    -------
    A 2-by-N array of vertex indices, indicating the start and end points of
    each vertex in the Voronoi diagram.  These vertex indices can be used to
    index straight into the ``vor.vertices`` array to get spatial positions.
    """
    edges = [[], []]
    for facet in vor.ridge_vertices:
        # Create a closed cycle of vertices that define the facet
        edges[0].extend(facet[:-1]+[facet[-1]])
        edges[1].extend(facet[1:]+[facet[0]])
    edges = np.vstack(edges).T  # Convert to scipy-friendly format
    mask = np.any(edges == -1, axis=1)  # Identify edges at infinity
    edges = edges[~mask]  # Remove edges at infinity
    edges = np.sort(edges, axis=1)  # Move all points to upper triangle
    # Remove duplicate pairs
    edges = edges[:, 0] + 1j*edges[:, 1]  # Convert to imaginary
    edges = np.unique(edges)  # Remove duplicates
    edges = np.vstack((np.real(edges), np.imag(edges))).T  # Back to real
    edges = np.array(edges, dtype=int)
    return edges


def lattice_spheres(shape: List[int], radius: int, offset: int = 0,
                    lattice: str = 'sc'):
    r"""
    Generates a cubic packing of spheres in a specified lattice arrangement

    Parameters
    ----------
    shape : list
        The size of the image to generate in [Nx, Ny, Nz] where N is the
        number of voxels in each direction.  For a 2D image, use [Nx, Ny].

    radius : scalar
        The radius of spheres (circles) in the packing

    offset : scalar
        The amount offset (+ or -) to add between sphere centers.

    lattice : string
        Specifies the type of lattice to create.  Options are:

        'sc' - Simple Cubic (default)

        'fcc' - Face Centered Cubic

        'bcc' - Body Centered Cubic

        For 2D images, 'sc' gives a square lattice and both 'fcc' and 'bcc'
        give a triangular lattice.

    Returns
    -------
    image : ND-array
        A boolean array with ``True`` values denoting the pore space
    """
    print(78*'―')
    print('lattice_spheres: Generating ' + lattice + ' lattice')
    r = radius
    shape = np.array(shape)
    if np.size(shape) == 1:
        shape = np.full((3, ), int(shape))
    im = np.zeros(shape, dtype=bool)
    im = im.squeeze()

    # Parse lattice type
    lattice = lattice.lower()
    if im.ndim == 2:
        if lattice in ['sc']:
            lattice = 'sq'
        if lattice in ['bcc', 'fcc']:
            lattice = 'tri'

    if lattice in ['sq', 'square']:
        spacing = 2*r
        s = int(spacing/2) + np.array(offset)
        coords = np.mgrid[r:im.shape[0]-r:2*s,
                          r:im.shape[1]-r:2*s]
        im[coords[0], coords[1]] = 1
    elif lattice in ['tri', 'triangular']:
        spacing = 2*np.floor(np.sqrt(2*(r**2))).astype(int)
        s = int(spacing/2) + offset
        coords = np.mgrid[r:im.shape[0]-r:2*s,
                          r:im.shape[1]-r:2*s]
        im[coords[0], coords[1]] = 1
        coords = np.mgrid[s+r:im.shape[0]-r:2*s,
                          s+r:im.shape[1]-r:2*s]
        im[coords[0], coords[1]] = 1
    elif lattice in ['sc', 'simple cubic', 'cubic']:
        spacing = 2*r
        s = int(spacing/2) + np.array(offset)
        coords = np.mgrid[r:im.shape[0]-r:2*s,
                          r:im.shape[1]-r:2*s,
                          r:im.shape[2]-r:2*s]
        im[coords[0], coords[1], coords[2]] = 1
    elif lattice in ['bcc', 'body cenetered cubic']:
        spacing = 2*np.floor(np.sqrt(4/3*(r**2))).astype(int)
        s = int(spacing/2) + offset
        coords = np.mgrid[r:im.shape[0]-r:2*s,
                          r:im.shape[1]-r:2*s,
                          r:im.shape[2]-r:2*s]
        im[coords[0], coords[1], coords[2]] = 1
        coords = np.mgrid[s+r:im.shape[0]-r:2*s,
                          s+r:im.shape[1]-r:2*s,
                          s+r:im.shape[2]-r:2*s]
        im[coords[0], coords[1], coords[2]] = 1
    elif lattice in ['fcc', 'face centered cubic']:
        spacing = 2*np.floor(np.sqrt(2*(r**2))).astype(int)
        s = int(spacing/2) + offset
        coords = np.mgrid[r:im.shape[0]-r:2*s,
                          r:im.shape[1]-r:2*s,
                          r:im.shape[2]-r:2*s]
        im[coords[0], coords[1], coords[2]] = 1
        coords = np.mgrid[r:im.shape[0]-r:2*s,
                          s+r:im.shape[1]-r:2*s,
                          s+r:im.shape[2]-r:2*s]
        im[coords[0], coords[1], coords[2]] = 1
        coords = np.mgrid[s+r:im.shape[0]-r:2*s,
                          s:im.shape[1]-r:2*s,
                          s+r:im.shape[2]-r:2*s]
        im[coords[0], coords[1], coords[2]] = 1
        coords = np.mgrid[s+r:im.shape[0]-r:2*s,
                          s+r:im.shape[1]-r:2*s,
                          s:im.shape[2]-r:2*s]
        im[coords[0], coords[1], coords[2]] = 1
    im = ~(edt(~im) < r)
    return im


def overlapping_spheres(shape: List[int], radius: int, porosity: float,
                        iter_max: int = 10, tol: float = 0.01):
    r"""
    Generate a packing of overlapping mono-disperse spheres

    Parameters
    ----------
    shape : list
        The size of the image to generate in [Nx, Ny, Nz] where Ni is the
        number of voxels in the i-th direction.

    radius : scalar
        The radius of spheres in the packing.

    porosity : scalar
        The porosity of the final image, accurate to the given tolerance.

    iter_max : int
        Maximum number of iterations for the iterative algorithm that improves
        the porosity of the final image to match the given value.

    tol : float
        Tolerance for porosity of the final image compared to the given value.

    Returns
    -------
    image : ND-array
        A boolean array with ``True`` values denoting the pore space

    Notes
    -----
    This method can also be used to generate a dispersion of hollows by
    treating ``porosity`` as solid volume fraction and inverting the
    returned image.

    """
    shape = np.array(shape)
    if np.size(shape) == 1:
        shape = np.full((3, ), int(shape))
    ndim = (shape != 1).sum()
    s_vol = ps_disk(radius).sum() if ndim == 2 else ps_ball(radius).sum()

    bulk_vol = np.prod(shape)
    N = int(np.ceil((1 - porosity)*bulk_vol/s_vol))
    im = np.random.random(size=shape)

    # Helper functions for calculating porosity: phi = g(f(N))
    f = lambda N: edt(im > N/bulk_vol) < radius
    g = lambda im: 1 - im.sum() / np.prod(shape)

    # # Newton's method for getting image porosity match the given
    # w = 1.0                         # Damping factor
    # dN = 5 if ndim == 2 else 25     # Perturbation
    # for i in range(iter_max):
    #     err = g(f(N)) - porosity
    #     d_err = (g(f(N+dN)) - g(f(N))) / dN
    #     if d_err == 0:
    #         break
    #     if abs(err) <= tol:
    #         break
    #     N2 = N - int(err/d_err)   # xnew = xold - f/df
    #     N = w * N2 + (1-w) * N

    # Bisection search: N is always undershoot (bc. of overlaps)
    N_low, N_high = N, 4*N
    for i in range(iter_max):
        N = np.mean([N_high, N_low], dtype=int)
        err = g(f(N)) - porosity
        if err > 0:
            N_low = N
        else:
            N_high = N
        if abs(err) <= tol:
            break

    return ~f(N)


def generate_noise(shape: List[int], porosity=None, octaves: int = 3,
                   frequency: int = 32, mode: str = 'simplex'):
    r"""
    Generate a field of spatially correlated random noise using the Perlin
    noise algorithm, or the updated Simplex noise algorithm.

    Parameters
    ----------
    shape : array_like
        The size of the image to generate in [Nx, Ny, Nz] where N is the
        number of voxels.

    porosity : float
        If specified, this will threshold the image to the specified value
        prior to returning.  If no value is given (the default), then the
        scalar noise field is returned.

    octaves : int
        Controls the *texture* of the noise, with higher octaves giving more
        complex features over larger length scales.

    frequency : array_like
        Controls the relative sizes of the features, with higher frequencies
        giving larger features.  A scalar value will apply the same frequency
        in all directions, given an isotropic field; a vector value will
        apply the specified values along each axis to create anisotropy.

    mode : string
        Which noise algorithm to use, either ``'simplex'`` (default) or
        ``'perlin'``.

    Returns
    -------
    image : ND-array
        If porosity is given, then a boolean array with ``True`` values
        denoting the pore space is returned.  If not, then normally
        distributed and spatially correlated randomly noise is returned.

    Notes
    -----
    This method depends the a package called 'noise' which must be
    compiled. It is included in the Anaconda distribution, or a platform
    specific binary can be downloaded.

    See Also
    --------
    porespy.tools.norm_to_uniform

    """
    try:
        import noise
    except ModuleNotFoundError:
        raise Exception("The noise package must be installed")
    shape = np.array(shape)
    if np.size(shape) == 1:
        Lx, Ly, Lz = np.full((3, ), int(shape))
    elif len(shape) == 2:
        Lx, Ly = shape
        Lz = 1
    elif len(shape) == 3:
        Lx, Ly, Lz = shape
    if mode == 'simplex':
        f = noise.snoise3
    else:
        f = noise.pnoise3
    frequency = np.atleast_1d(frequency)
    if frequency.size == 1:
        freq = np.full(shape=[3, ], fill_value=frequency[0])
    elif frequency.size == 2:
        freq = np.concatenate((frequency, [1]))
    else:
        freq = np.array(frequency)
    im = np.zeros(shape=[Lx, Ly, Lz], dtype=float)
    for x in range(Lx):
        for y in range(Ly):
            for z in range(Lz):
                im[x, y, z] = f(x=x/freq[0], y=y/freq[1], z=z/freq[2],
                                octaves=octaves)
    im = im.squeeze()
    if porosity:
        im = norm_to_uniform(im, scale=[0, 1])
        im = im < porosity
    return im


def blobs(shape: List[int], porosity: float = 0.5, blobiness: int = 1):
    """
    Generates an image containing amorphous blobs

    Parameters
    ----------
    shape : list
        The size of the image to generate in [Nx, Ny, Nz] where N is the
        number of voxels

    porosity : float
        If specified, this will threshold the image to the specified value
        prior to returning.  If ``None`` is specified, then the scalar noise
        field is converted to a uniform distribution and returned without
        thresholding.

    blobiness : int or list of ints(default = 1)
        Controls the morphology of the blobs.  A higher number results in
        a larger number of small blobs.  If a list is supplied then the blobs
        are anisotropic.

    Returns
    -------
    image : ND-array
        A boolean array with ``True`` values denoting the pore space

    See Also
    --------
    norm_to_uniform

    """
    blobiness = np.array(blobiness)
    shape = np.array(shape)
    if np.size(shape) == 1:
        shape = np.full((3, ), int(shape))
    sigma = np.mean(shape)/(40*blobiness)
    im = np.random.random(shape)
    im = spim.gaussian_filter(im, sigma=sigma)
    im = norm_to_uniform(im, scale=[0, 1])
    if porosity:
        im = im < porosity
    return im


def cylinders(shape: List[int], radius: int, ncylinders: int,
              phi_max: float = 0, theta_max: float = 90, length: float = None):
    r"""
    Generates a binary image of overlapping cylinders.  This is a good
    approximation of a fibrous mat.

    Parameters
    ----------
    shape : list
        The size of the image to generate in [Nx, Ny, Nz] where N is the
        number of voxels. 2D images are not permitted.
    radius : scalar
        The radius of the cylinders in voxels
    ncylinders : scalar
        The number of cylinders to add to the domain. Adjust this value to
        control the final porosity, which is not easily specified since
        cylinders overlap and intersect different fractions of the domain.
    theta_max : scalar
        A value between 0 and 90 that controls the amount of rotation *in the*
        XY plane, with 0 meaning all cylinders point in the X-direction, and
        90 meaning they are randomly rotated about the Z axis by as much
        as +/- 90 degrees.
    phi_max : scalar
        A value between 0 and 90 that controls the amount that the cylinders
        lie *out of* the XY plane, with 0 meaning all cylinders lie in the XY
        plane, and 90 meaning that cylinders are randomly oriented out of the
        plane by as much as +/- 90 degrees.
    length : scalar
        The length of the cylinders to add.  If ``None`` (default) then the
        cylinders will extend beyond the domain in both directions so no ends
        will exist. If a scalar value is given it will be interpreted as the
        Euclidean distance between the two ends of the cylinder.  Note that
        one or both of the ends *may* still lie outside the domain, depending
        on the randomly chosen center point of the cylinder.

    Returns
    -------
    image : ND-array
        A boolean array with ``True`` values denoting the pore space
    """
    shape = np.array(shape)
    if np.size(shape) == 1:
        shape = np.full((3, ), int(shape))
    elif np.size(shape) == 2:
        raise Exception("2D cylinders don't make sense")
    if length is None:
        R = np.sqrt(np.sum(np.square(shape))).astype(int)
    else:
        R = length/2
    im = np.zeros(shape)
    # Adjust max angles to be between 0 and 90
    if (phi_max > 90) or (phi_max < 0):
        raise Exception('phi_max must be betwen 0 and 90')
    if (theta_max > 90) or (theta_max < 0):
        raise Exception('theta_max must be betwen 0 and 90')
    n = 0
    while n < ncylinders:
        # Choose a random starting point in domain
        x = np.random.rand(3)*shape
        # Chose a random phi and theta within given ranges
        phi = (np.pi/2 - np.pi*np.random.rand())*phi_max/90
        theta = (np.pi/2 - np.pi*np.random.rand())*theta_max/90
        X0 = R*np.array([np.cos(phi)*np.cos(theta),
                         np.cos(phi)*np.sin(theta),
                         np.sin(phi)])
        [X0, X1] = [x + X0, x - X0]
        crds = line_segment(X0, X1)
        lower = ~np.any(np.vstack(crds).T < [0, 0, 0], axis=1)
        upper = ~np.any(np.vstack(crds).T >= shape, axis=1)
        valid = upper*lower
        if np.any(valid):
            im[crds[0][valid], crds[1][valid], crds[2][valid]] = 1
            n += 1
    im = np.array(im, dtype=bool)
    dt = edt(~im) < radius
    return ~dt


def line_segment(X0, X1):
    r"""
    Calculate the voxel coordinates of a straight line between the two given
    end points

    Parameters
    ----------
    X0 and X1 : array_like
        The [x, y] or [x, y, z] coordinates of the start and end points of
        the line.

    Returns
    -------
    coords : list of lists
        A list of lists containing the X, Y, and Z coordinates of all voxels
        that should be drawn between the start and end points to create a solid
        line.
    """
    X0 = np.around(X0).astype(int)
    X1 = np.around(X1).astype(int)
    if len(X0) == 3:
        L = np.amax(np.absolute([[X1[0]-X0[0]], [X1[1]-X0[1]], [X1[2]-X0[2]]])) + 1
        x = np.rint(np.linspace(X0[0], X1[0], L)).astype(int)
        y = np.rint(np.linspace(X0[1], X1[1], L)).astype(int)
        z = np.rint(np.linspace(X0[2], X1[2], L)).astype(int)
        return [x, y, z]
    else:
        L = np.amax(np.absolute([[X1[0]-X0[0]], [X1[1]-X0[1]]])) + 1
        x = np.rint(np.linspace(X0[0], X1[0], L)).astype(int)
        y = np.rint(np.linspace(X0[1], X1[1], L)).astype(int)
        return [x, y]<|MERGE_RESOLUTION|>--- conflicted
+++ resolved
@@ -1,14 +1,10 @@
 import numpy as np
 import scipy.spatial as sptl
 import scipy.ndimage as spim
-<<<<<<< HEAD
 from numba import njit, jit
+from edt import edt
 from porespy.tools import norm_to_uniform, ps_ball, ps_disk, get_border
 from porespy.tools import insert_sphere, fftmorphology
-=======
-from edt import edt
-from porespy.tools import norm_to_uniform, ps_ball, ps_disk
->>>>>>> 2cda0e6a
 from typing import List
 from numpy import array
 from skimage.morphology import ball, disk
