--- conflicted
+++ resolved
@@ -1,9 +1,4 @@
-<<<<<<< HEAD
-import scipy as sp
-=======
-import porespy as ps
 import numpy as np
->>>>>>> e4adf421
 import scipy.spatial as sptl
 import scipy.ndimage as spim
 from numba import njit, jit
@@ -161,29 +156,18 @@
         template_lg = ps_disk(radius*2)
         template_sm = ps_disk(radius)
     else:
-<<<<<<< HEAD
         strel = ps_ball(radius)
         template_lg = ps_ball(radius*2)
         template_sm = ps_ball(radius)
     # Pad image by the radius faciliate insert near edges
     im = sp.pad(im, pad_width=2*radius, mode='constant', constant_values=0)
-    if sp.any(im > 0):
-=======
-        im_strel = ps_ball(radius)
-        mask_strel = ps_ball(mrad)
-    if np.any(im > 0):
->>>>>>> e4adf421
         # Dilate existing objects by im_strel to remove pixels near them
         # from consideration for sphere placement
         mask = fftmorphology(im > 0, strel, mode='dilate')
         mask = mask.astype(int)
     else:
-<<<<<<< HEAD
         mask = sp.zeros_like(im, dtype=int)
     # Depending on mode, adjust mask to remove options around edge
-=======
-        mask = np.zeros_like(im)
->>>>>>> e4adf421
     if mode == 'contained':
         temp = get_border(im.shape, thickness=3*radius, mode='faces')
         mask = mask + temp
@@ -210,7 +194,6 @@
     if n_max is None:
         n_max = sp.inf
     vf = im.sum()/im.size
-<<<<<<< HEAD
     i = 0
     v = template_sm.sum()/im.size
     free_sites = sp.flatnonzero(options_im >= 0)
@@ -230,24 +213,6 @@
         im[s_sm] += template_sm  # Add ball to image
         options_im[s_lg][template_lg] = -1  # Add -1 to extended region
         vf += v
-=======
-    free_spots = np.argwhere(mask == 0)
-    i = 0
-    while vf <= volume_fraction and len(free_spots) > 0:
-        choice = np.random.randint(0, len(free_spots), size=1)
-        if d2:
-            [x, y] = free_spots[choice].flatten()
-            im = _fit_strel_to_im_2d(im, im_strel, radius, x, y)
-            mask = _fit_strel_to_im_2d(mask, mask_strel, mrad, x, y)
-            im[x, y] = 2
-        else:
-            [x, y, z] = free_spots[choice].flatten()
-            im = _fit_strel_to_im_3d(im, im_strel, radius, x, y, z)
-            mask = _fit_strel_to_im_3d(mask, mask_strel, mrad, x, y, z)
-            im[x, y, z] = 2
-        free_spots = np.argwhere(mask == 0)
-        vf = im.sum()/im.size
->>>>>>> e4adf421
         i += 1
     if vf > volume_fraction:
         print('Specified volume fraction reached')
@@ -912,100 +877,7 @@
         z = np.rint(np.linspace(X0[2], X1[2], L)).astype(int)
         return [x, y, z]
     else:
-<<<<<<< HEAD
-        L = sp.amax(sp.absolute([[X1[0]-X0[0]], [X1[1]-X0[1]]])) + 1
-        x = sp.rint(sp.linspace(X0[0], X1[0], L)).astype(int)
-        y = sp.rint(sp.linspace(X0[1], X1[1], L)).astype(int)
-        return [x, y]
-=======
         L = np.amax(np.absolute([[X1[0]-X0[0]], [X1[1]-X0[1]]])) + 1
         x = np.rint(np.linspace(X0[0], X1[0], L)).astype(int)
         y = np.rint(np.linspace(X0[1], X1[1], L)).astype(int)
-        return [x, y]
-
-
-def _fit_strel_to_im_2d(im, strel, r, x, y):
-    r"""
-    Helper function to add a structuring element to a 2D image.
-    Used by RSA. Makes sure if center is less than r pixels from edge of image
-    that the strel is sliced to fit.
-    """
-    elem = strel.copy()
-    x_dim, y_dim = im.shape
-    x_min = x-r
-    x_max = x+r+1
-    y_min = y-r
-    y_max = y+r+1
-    if x_min < 0:
-        x_adj = -x_min
-        elem = elem[x_adj:, :]
-        x_min = 0
-    elif x_max > x_dim:
-        x_adj = x_max - x_dim
-        elem = elem[:-x_adj, :]
-    if y_min < 0:
-        y_adj = -y_min
-        elem = elem[:, y_adj:]
-        y_min = 0
-    elif y_max > y_dim:
-        y_adj = y_max - y_dim
-        elem = elem[:, :-y_adj]
-    ex, ey = elem.shape
-    im[x_min:x_min+ex, y_min:y_min+ey] += elem
-    return im
-
-
-def _fit_strel_to_im_3d(im, strel, r, x, y, z):
-    r"""
-    Helper function to add a structuring element to a 2D image.
-    Used by RSA. Makes sure if center is less than r pixels from edge of image
-    that the strel is sliced to fit.
-    """
-    elem = strel.copy()
-    x_dim, y_dim, z_dim = im.shape
-    x_min = x-r
-    x_max = x+r+1
-    y_min = y-r
-    y_max = y+r+1
-    z_min = z-r
-    z_max = z+r+1
-    if x_min < 0:
-        x_adj = -x_min
-        elem = elem[x_adj:, :, :]
-        x_min = 0
-    elif x_max > x_dim:
-        x_adj = x_max - x_dim
-        elem = elem[:-x_adj, :, :]
-    if y_min < 0:
-        y_adj = -y_min
-        elem = elem[:, y_adj:, :]
-        y_min = 0
-    elif y_max > y_dim:
-        y_adj = y_max - y_dim
-        elem = elem[:, :-y_adj, :]
-    if z_min < 0:
-        z_adj = -z_min
-        elem = elem[:, :, z_adj:]
-        z_min = 0
-    elif z_max > z_dim:
-        z_adj = z_max - z_dim
-        elem = elem[:, :, :-z_adj]
-    ex, ey, ez = elem.shape
-    im[x_min:x_min+ex, y_min:y_min+ey, z_min:z_min+ez] += elem
-    return im
-
-
-def _remove_edge(im, r):
-    r'''
-    Fill in the edges of the input image.
-    Used by RSA to ensure that no elements are placed too close to the edge.
-    '''
-    edge = np.ones_like(im)
-    if len(im.shape) == 2:
-        sx, sy = im.shape
-        edge[r:sx-r, r:sy-r] = im[r:sx-r, r:sy-r]
-    else:
-        sx, sy, sz = im.shape
-        edge[r:sx-r, r:sy-r, r:sz-r] = im[r:sx-r, r:sy-r, r:sz-r]
-    return edge
->>>>>>> e4adf421
+        return [x, y]