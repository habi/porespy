import numpy as np
import scipy.ndimage as spim
from edt import edt
from skimage.morphology import square, cube
from skimage.segmentation import find_boundaries
from porespy import settings
from porespy.tools import insert_sphere, make_contiguous, get_tqdm
from porespy.tools import extend_slice, Results
import dask
tqdm = get_tqdm()


def find_junctions(sk, asmask=True):
    r"""
    find all the junctions in the skelton. It uses convolution to fine voxels
    with extra neighbors, as well as terminal points on the ends of branches.
    parameters
    ------------
    sk : ndarray
        The skeleton of an image (boolean).
    asmask: bool
        if 'False' the function returns the transpose of junctions.
    Returns
    -------
    pt : ndarray
        the junctions in the skelton.
    """
    if sk.ndim == 2:
        a = square(3)
    else:
        a = cube(3)
    conv = spim.convolve(sk*1.0, a)
    pt = (conv >= 4)*sk
    pt += (conv == 2)*sk
    pt = reduce_peaks(pt)
    if not asmask:
        pt = np.vstack(np.where(pt)).T
    return pt


def find_pore_bodies(im, sk, pt, dt):
    r"""
    Insert spheres at each junction point of the skeleton corresponding to
    the local size. A sphere is not inserted at junctions with local size less
    than three. Additionally, distance transform is performed relative to
    the both solid and pores, then any locations that are equal to the values
    in the original distance transform are selected to insert a new pore.
    parameters
    ------------
    im : ndarray
        The image of the pore space
    sk : ndarray
        The skeleton of an image (boolean).
    pt : ndarray
        The junctions in the skeleton.
    dt : ndarray
        The distance transform of the phase of interest.
    Returns
    -------
    fbd : Results object
        A custom object with the following data added as named attributes:
        'Ps'
        Inserted spheres at each junction point corresponding to the local size
        'Ps2'
        Inserted spheres at each junction point AND where throats were long
    """
    c = np.vstack(np.where(pt)).T
    Ps = np.zeros_like(pt, dtype=int)
    if pt.ndim == 2:
        d = np.insert(c, 2, dt[np.where(pt)].T, axis=1)
        d = np.flip(d[d[:, 2].argsort()], axis=0)
        # delete junctions with dt < 3
        d = np.delete(d, np.where(d[:, 2] < 3), axis=0)
        # place n where there is a pore in the empty image Ps
        for n, (i, j, k) in enumerate(d):
            if Ps[i, j] == 0:
                insert_sphere(im=Ps, c=np.hstack((i, j)), r=dt[i, j]/1., v=n+1,
                              overwrite=True)
        b = square(7)
    else:
        d = np.insert(c, 3, dt[np.where(pt)].T, axis=1)
        d = np.flip(d[d[:, 3].argsort()], axis=0)
        # delete junctions with dt < 3
        d = np.delete(d, np.where(d[:, 3] < 3), axis=0)
        for n, (i, j, k, l) in enumerate(d):
            if Ps[i, j, k] == 0:
                insert_sphere(im=Ps, c=np.hstack((i, j, k)), r=dt[i, j, k]/1., v=n+1,
                              overwrite=True)
        b = cube(7)
    # Find maximums on long throats
    temp = Ps * np.inf
    mask = np.isnan(temp)
    temp[mask] = 0
    temp = temp + dt * sk
    mx = (spim.maximum_filter(temp, footprint=b) == dt) * (~(Ps > 0)) * sk
    # insert spheres along long throats
    c = np.vstack(np.where(mx)).T
    Ps1_number = n
    Ps2 = Ps.copy()
    if mx.ndim == 2:
        d = np.insert(c, 2, dt[np.where(mx)].T, axis=1)
        d = np.flip(d[d[:, 2].argsort()], axis=0)
        # delete junctions with dt < 3
        d = np.delete(d, np.where(d[:, 2] < 3), axis=0)
        for n, (i, j, k) in enumerate(d):
            if Ps2[i, j] == 0:
                ss = n + Ps1_number + 1
                insert_sphere(im=Ps2, c=np.hstack((i, j)), r=dt[i, j]/1.,
                              v=ss+1, overwrite=False)
    else:
        d = np.insert(c, 3, dt[np.where(mx)].T, axis=1)
        d = np.flip(d[d[:, 3].argsort()], axis=0)
        # delete junctions with dt < 3
        d = np.delete(d, np.where(d[:, 3] < 3), axis=0)
        for n, (i, j, k, l) in enumerate(d):
            ss = n + Ps1_number + 1
            insert_sphere(im=Ps2, c=np.hstack((i, j, k)), r=dt[i, j, k]/1.,
                          v=ss+1, overwrite=False)
    fbd = Results()
    fbd.Ps = Ps
    fbd.Ps2 = Ps2
    return fbd


def find_throat_skeleton(im, sk, fbd):
    r"""
    Identify throat segments corresponding to the overlapping pores by
    finding the border of each region, then finding the skeleton that
    overlaps this border.
    parameters
    ------------
    im : ndarray
        The image of the pore space
    sk : ndarray
        The skeleton of an image (boolean).
    fbd: ndarray
        Inserted spheres using find_pore_bodies function.
    Returns
    -------
    ts : Results object
        A custom object with the following data added as named attributes:
        'internal_throats'
        throats connecting overlapped pores
        'throats'
        throats connecting non-overlapped pores
    """
    # Throat segmentation
    bd1 = find_boundaries(fbd, mode='inner')
    bd2 = find_boundaries(fbd > 0, mode='inner')
    temp = bd1 * sk
    internal_throats = temp * (~bd2)
    throats = sk * (~(fbd > 0))
    ts = Results()
    ts.internal_throats = internal_throats
    ts.throats = throats
    ts.all = internal_throats*3.0 + throats*3.0 + bd2*1.0 + bd1*1.0 + (~im)*0.5
    return ts


def spheres_to_network(im, sk, fbd, throats, voxel_size=1):
    r"""
    Analyzes an image that has been partitioned into pore regions and extracts
    the pore and throat geometry as well as network connectivity.
    parameters
    ------------
    im : ndarray
        The image of the pore space
    sk : ndarray
        The skeleton of an image (boolean).
    fbd: ndarray
        Inserted spheres using find_pore_bodies function.
    throats : ndarray
        Segmented throats using find_throat_skeleton function.
    voxel_size : scalar (default = 1)
        The resolution of the image, expressed as the length of one side of a
        voxel, so the volume of a voxel would be **voxel_size**-cubed.
    Returns
    -------
    net : dict
        A dictionary containing all the pore and throat size data, as well as
        the network topological information.  The dictionary names use the
        OpenPNM convention (i.e. 'pore.coords', 'throat.conns').
    """
    if len(fbd.shape) == 3:
        s = spim.generate_binary_structure(3, 2)
    else:
        s = spim.generate_binary_structure(2, 2)
    throats, num_throats = spim.label(throats, structure=s)
    slicess = spim.find_objects(throats)  # Nt by 2
    t_conns = np.zeros((len(slicess), 2), dtype=int)  # initialize
    t_coords = []
    # distance transform of network space
    dt = edt((fbd + throats > 0).astype(int))
    fbd = make_contiguous(fbd)
    slices = spim.find_objects(fbd)
    # Initialize arrays
    Ps = np.arange(1, np.amax(fbd)+1)  # check that this works!!
    Np = np.size(Ps)
    p_coords_cm = np.zeros((Np, fbd.ndim), dtype=float)
    p_coords_dt = np.zeros((Np, fbd.ndim), dtype=float)
    p_coords_dt_global = np.zeros((Np, fbd.ndim), dtype=float)
    p_volume = np.zeros((Np, ), dtype=float)
    p_dia_local = np.zeros((Np, ), dtype=float)
    p_dia_global = np.zeros((Np, ), dtype=float)
    p_area_surf = np.zeros((Np, ), dtype=int)
    p_label = np.zeros((Np, ), dtype=int)
    tqdm = get_tqdm()

    # Parallelize throat for loop with dask
    @dask.delayed
    def throat_props(throat, i):
        ss = extend_slice(slicess[throat], fbd.shape)
        sub_im_p = fbd[ss]
        sub_im_l = throats[ss]
        throat_im = sub_im_l == i+1
        # padded_mask = np.pad(throat_im, pad_width=1, mode='constant')
        if len(fbd.shape) == 3:
            structure = spim.generate_binary_structure(3, 2)
        else:
            structure = spim.generate_binary_structure(2, 2)
        sub_sk = sk[ss]
        im_w_throats_l = spim.binary_dilation(input=throat_im,
                                              structure=structure)
        im_w_throats_l = im_w_throats_l * sub_sk
        im_w_throats_l = im_w_throats_l * sub_im_p
        Pn_l = np.unique(im_w_throats_l)[1:] - 1
        if np.any(Pn_l):
            Pn_l = Pn_l[0:2]
            t_conns[throat, :] = Pn_l
        # FIXME: This might be something to refactor
        for j in Pn_l:
            vx = np.where(im_w_throats_l == (j + 1))
            s_offset = np.array([i.start for i in ss])
            t_inds = tuple([i+j for i, j in zip(vx, s_offset)])
            temp = np.where(dt[t_inds] == np.amax(dt[t_inds]))[0][0]
            # FIXME: t_coords is 2*Nt long b/c it has the coords of the ends
            t_coords.append(tuple([t_inds[k][temp] for k in range(im.ndim)]))
            # fast marching method but slowish!! Take average.
            # or dt transform multiplied by skeleton and middle value is the smallest dt value. do this!

    delays = []
    for i in range(num_throats):
        throat_l = i
        if slicess[throat_l] is None:
            continue
        delay = throat_props(throat_l, i)
        delays.append(delay)
    dask.compute(*delays)

    # Parallelize pore for loop with dask
    @dask.delayed
    def pore_props(pore, i):
        s = extend_slice(slices[pore], fbd.shape)
        sub_im = fbd[s]
        sub_dt = dt[s]
        pore_im = sub_im == i
        padded_mask = np.pad(pore_im, pad_width=1, mode='constant')
        pore_dt = edt(padded_mask)
        s_offset = np.array([i.start for i in s])
        p_label[pore] = i
        p_coords_cm[pore, :] = spim.center_of_mass(pore_im) + s_offset
        temp = np.vstack(np.where(pore_dt == pore_dt.max()))[:, 0]
        p_coords_dt[pore, :] = temp + s_offset
        temp = np.vstack(np.where(sub_dt == sub_dt.max()))[:, 0]
        p_coords_dt_global[pore, :] = temp + s_offset
        p_volume[pore] = np.sum(pore_im)
        p_dia_local[pore] = 2*np.amax(pore_dt)
        p_dia_global[pore] = 2*np.amax(sub_dt)
        p_area_surf[pore] = np.sum(pore_dt == 1)

    delays = []
    for i in tqdm(Ps, **settings.tqdm):
        pore = i - 1
        if slices[pore] is None:
            continue
        delay = pore_props(pore, i)
        delays.append(delay)
    dask.compute(*delays)

    # Clean up values
    p_coords = p_coords_cm
    if im.ndim == 2:  # If 2D, add 0's in 3rd dimension
        p_coords = np.vstack((p_coords_cm.T, np.zeros((Np, )))).T
    # create network dictionary
    net = {}
    ND = im.ndim
    # Define all the fundamental stuff
    net['throat.conns'] = np.array(t_conns)
    net['pore.coords'] = np.array(p_coords)*voxel_size
    net['pore.all'] = np.ones_like(net['pore.coords'][:, 0], dtype=bool)
    net['pore.region_label'] = np.array(p_label)
    V = np.copy(p_volume)*(voxel_size**ND)
    net['pore.region_volume'] = V  # This will be an area if image is 2D
    f = 3/4 if ND == 3 else 1.0
    net['pore.equivalent_diameter'] = 2*(V/np.pi * f)**(1/ND)
    # Extract the geometric stuff
    net['pore.local_peak'] = np.copy(p_coords_dt)*voxel_size
    net['pore.global_peak'] = np.copy(p_coords_dt_global)*voxel_size
    net['pore.geometric_centroid'] = np.copy(p_coords_cm)*voxel_size
    net['pore.volume'] = np.copy(p_volume)*(voxel_size**ND)
    net['pore.surface_area'] = np.copy(p_area_surf)*(voxel_size**2)
    return net


def reduce_peaks(peaks):
    r"""
    Any peaks that are broad or elongated are replaced with a single voxel
    that is located at the center of mass of the original voxels.

    Parameters
    ----------
    peaks : ndarray
        An image containing ``True`` values indicating peaks in the
        distance transform

    Returns
    -------
    image : ndarray
        An array with the same number of isolated peaks as the original
        image, but fewer total ``True`` voxels.

    Notes
    -----
    The center of mass of a group of voxels is used as the new single
    voxel, so if the group has an odd shape (like a horse shoe), the new
    voxel may *not* lie on top of the original set.

    Examples
    --------
    `Click here
    <https://porespy.org/examples/filters/reference/reduce_peaks.html>`_
    to view online example.

    """
    if peaks.ndim == 2:
        strel = square
    else:
        strel = cube
    markers, N = spim.label(input=peaks, structure=strel(3))
    inds = spim.measurements.center_of_mass(
        input=peaks, labels=markers, index=np.arange(1, N + 1)
    )
    inds = np.floor(inds).astype(int)
    # Centroid may not be on old pixel, so create a new peaks image
    peaks_new = np.zeros_like(peaks, dtype=bool)
    peaks_new[tuple(inds.T)] = True
    return peaks_new


if __name__ == "__main__":
    
    '''

    Simulation using MAGNET extraction

    '''

    # import packages
    import numpy as np
    import porespy as ps
    import openpnm as op
    import skimage as ski
    import imageio
    import matplotlib.pyplot as plt
    import time
    from edt import edt
    from skimage import io

    ps.visualization.set_mpl_style()
    np.random.seed(10)

    # %% Generate a test image
    im = ps.generators.blobs(shape=[400, 400], porosity=0.7, blobiness=2)
    plt.figure(1)
    plt.imshow(np.flip(im.T, axis=0))
    plt.axis('off')
    # Parameters
    mu = 1  # Pa s
    Pin = 1  # 10kPa/m
    Pout = 0
    Delta_P = Pin - Pout
    A = 1e-2
    L = 1e-5

    # %% MAGNET Extraction
    start_m = time.time()
    # create skeleton
    sk = ski.morphology.skeletonize_3d(im)/255
    # find all the junctions
    pt = ps.filters.find_junctions(sk)
    # distance transform
    dt = edt(im)
    # find pore bodies
    fbd = ps.filters.find_pore_bodies(im, sk, pt, dt)
    # throat segmentation
    ts = ps.filters.find_throat_skeleton(im, sk, fbd.Ps2)
    # create network object
    throats = ts.throats + ts.internal_throats
    checkpoint_m = time.time()
    net = ps.filters.spheres_to_network(im=im, sk=sk, fbd=fbd.Ps2, throats=throats,
                                        voxel_size=1)
    end_m = time.time()
    print('MAGNET Extraction Complete')
    net_m = op.network.from_porespy(net)

<<<<<<< HEAD
=======
    # visualize MAGNET network
    plt.figure(2)
    fig, ax = plt.subplots(figsize=[5, 5]);
    slice_m = im.T
    ax.imshow(slice_m, cmap=plt.cm.bone)
    op.visualization.plot_coordinates(ax=fig,
                                  network=net_m,
                                  size_by=net_m["pore.equivalent_diameter"],
                                  color_by=net_m["pore.equivalent_diameter"],
                                  markersize=200)
    op.visualization.plot_connections(network=net_m, ax=fig)
    ax.axis("off");
    print('Visualization Complete')
    
>>>>>>> 15307b33
    # find surface pores
    op.topotools.find_surface_pores(net_m)
    surface_pores = net_m['pore.surface']

    # label left, right, back, and front pores
    [a, b] = [30, 375]
    net_m['pore.left'] = np.zeros(net_m.Np, dtype=bool)
    net_m['pore.left'][surface_pores] = net_m['pore.coords'][surface_pores][:, 0] < a
    net_m['pore.right'] = np.zeros(net_m.Np, dtype=bool)
    net_m['pore.right'][surface_pores] = net_m['pore.coords'][surface_pores][:, 0] > b

    # Move boundary pores to edge of domain
    # left
    left = net_m.pores('left')
    temp = np.zeros(net_m.Np)
    temp[left] = net_m['pore.coords'][:, 0][left]
    net_m['pore.coords'][:, 0] -= temp  # don't index pore.coords
    # right
    right = net_m.pores('right')
    temp = np.zeros(net_m.Np)
    temp[right] = net_m['pore.coords'][:, 0][right] - im.shape[0]
    net_m['pore.coords'][:, 0] -= temp  # don't index pore.coords

    # network health
    h = op.utils.check_network_health(net_m)
    dis_pores = np.zeros(net_m.Np, dtype=bool)
    dis_pores[h['disconnected_pores']] = True
    net_m['pore.disconnected_pores'] = dis_pores
    Ps_trim = h['disconnected_pores']
    Ts_trim = np.append(h['duplicate_throats'], h['looped_throats'])
    op.topotools.trim(net_m, pores=Ps_trim, throats=Ts_trim)
    
    # visualize MAGNET network
<<<<<<< HEAD
    plt.figure(2)
=======
    plt.figure(3)
>>>>>>> 15307b33
    fig, ax = plt.subplots(figsize=[5, 5]);
    slice_m = im.T
    ax.imshow(slice_m, cmap=plt.cm.bone)
    op.visualization.plot_coordinates(ax=fig,
                                  network=net_m,
                                  size_by=net_m["pore.equivalent_diameter"],
                                  color_by=net_m["pore.left"],
                                  markersize=200)
    op.visualization.plot_connections(network=net_m, ax=fig)
    ax.axis("off");
    print('Visualization Complete')

    # %% Run Stokes Flow algorithm on extracted network
    # collection of geometry models, delete pore.diameter and pore.volume models
    geo = op.models.collections.geometry.spheres_and_cylinders
    del geo['pore.diameter'], geo['pore.volume']
    # set pore.diameter
    net_m['pore.diameter'] = net_m['pore.equivalent_diameter'].copy()
    # add geometry models to network
    net_m.add_model_collection(geo)
    net_m.regenerate_models()

    # phase
    phase_m = op.phase.Phase(network=net_m)
    phase_m['pore.viscosity'] = mu

    # add physics models to geometry
    phys = op.models.collections.physics.basic
    phase_m.add_model_collection(phys)
    phase_m.regenerate_models()

    # Stokes flow algorithm on MAGNET network
    inlet_m = net_m.pores('left')
    outlet_m = net_m.pores('right')
    flow_m = op.algorithms.StokesFlow(network=net_m, phase=phase_m)
    flow_m.set_value_BC(pores=inlet_m, values=Pin)
    flow_m.set_value_BC(pores=outlet_m, values=Pout)
    flow_m.run()
    print('MAGNET Simulation Complete')

    # Calculate permeability from MAGNET extraction
    Q_m = flow_m.rate(pores=inlet_m, mode='group')[0]
    K_m = Q_m * L * mu / (A * Delta_P)
    print(f'MAGNET K is: {K_m/0.98e-12*1000:.2f} mD')

    # Calculate extraction times and output
    time_m = end_m - start_m
    time_s2n = end_m - checkpoint_m
    print(f'MAGNET extraction time is: {time_m:.2f} s')
    print(f'Spheres to Network time is: {time_s2n:.2f} s')<|MERGE_RESOLUTION|>--- conflicted
+++ resolved
@@ -6,7 +6,6 @@
 from porespy import settings
 from porespy.tools import insert_sphere, make_contiguous, get_tqdm
 from porespy.tools import extend_slice, Results
-import dask
 tqdm = get_tqdm()
 
 
@@ -189,8 +188,11 @@
     slicess = spim.find_objects(throats)  # Nt by 2
     t_conns = np.zeros((len(slicess), 2), dtype=int)  # initialize
     t_coords = []
-    # distance transform of network space
-    dt = edt((fbd + throats > 0).astype(int))
+    phases = (fbd + throats > 0).astype(int)
+    dt = edt(phases == 1)
+    # Add distane transform for more than 2 phases
+    for i in range(2, phases.max()+1):
+        dt += edt(phases == i)
     fbd = make_contiguous(fbd)
     slices = spim.find_objects(fbd)
     # Initialize arrays
@@ -204,16 +206,18 @@
     p_dia_global = np.zeros((Np, ), dtype=float)
     p_area_surf = np.zeros((Np, ), dtype=int)
     p_label = np.zeros((Np, ), dtype=int)
+    p_phase = np.zeros((Np, ), dtype=int)
     tqdm = get_tqdm()
 
-    # Parallelize throat for loop with dask
-    @dask.delayed
-    def throat_props(throat, i):
-        ss = extend_slice(slicess[throat], fbd.shape)
+    for i in range(num_throats):
+        throat_l = i
+        if slicess[throat_l] is None:
+            continue
+        ss = extend_slice(slicess[throat_l], fbd.shape)
         sub_im_p = fbd[ss]
         sub_im_l = throats[ss]
         throat_im = sub_im_l == i+1
-        # padded_mask = np.pad(throat_im, pad_width=1, mode='constant')
+        padded_mask = np.pad(throat_im, pad_width=1, mode='constant')
         if len(fbd.shape) == 3:
             structure = spim.generate_binary_structure(3, 2)
         else:
@@ -226,30 +230,17 @@
         Pn_l = np.unique(im_w_throats_l)[1:] - 1
         if np.any(Pn_l):
             Pn_l = Pn_l[0:2]
-            t_conns[throat, :] = Pn_l
-        # FIXME: This might be something to refactor
+            t_conns[throat_l, :] = Pn_l
         for j in Pn_l:
             vx = np.where(im_w_throats_l == (j + 1))
             s_offset = np.array([i.start for i in ss])
             t_inds = tuple([i+j for i, j in zip(vx, s_offset)])
             temp = np.where(dt[t_inds] == np.amax(dt[t_inds]))[0][0]
-            # FIXME: t_coords is 2*Nt long b/c it has the coords of the ends
             t_coords.append(tuple([t_inds[k][temp] for k in range(im.ndim)]))
-            # fast marching method but slowish!! Take average.
-            # or dt transform multiplied by skeleton and middle value is the smallest dt value. do this!
-
-    delays = []
-    for i in range(num_throats):
-        throat_l = i
-        if slicess[throat_l] is None:
+    for i in tqdm(Ps, **settings.tqdm):
+        pore = i - 1
+        if slices[pore] is None:
             continue
-        delay = throat_props(throat_l, i)
-        delays.append(delay)
-    dask.compute(*delays)
-
-    # Parallelize pore for loop with dask
-    @dask.delayed
-    def pore_props(pore, i):
         s = extend_slice(slices[pore], fbd.shape)
         sub_im = fbd[s]
         sub_dt = dt[s]
@@ -261,22 +252,13 @@
         p_coords_cm[pore, :] = spim.center_of_mass(pore_im) + s_offset
         temp = np.vstack(np.where(pore_dt == pore_dt.max()))[:, 0]
         p_coords_dt[pore, :] = temp + s_offset
+        p_phase[pore] = (phases[s]*pore_im).max()
         temp = np.vstack(np.where(sub_dt == sub_dt.max()))[:, 0]
         p_coords_dt_global[pore, :] = temp + s_offset
         p_volume[pore] = np.sum(pore_im)
         p_dia_local[pore] = 2*np.amax(pore_dt)
         p_dia_global[pore] = 2*np.amax(sub_dt)
         p_area_surf[pore] = np.sum(pore_dt == 1)
-
-    delays = []
-    for i in tqdm(Ps, **settings.tqdm):
-        pore = i - 1
-        if slices[pore] is None:
-            continue
-        delay = pore_props(pore, i)
-        delays.append(delay)
-    dask.compute(*delays)
-
     # Clean up values
     p_coords = p_coords_cm
     if im.ndim == 2:  # If 2D, add 0's in 3rd dimension
@@ -289,6 +271,7 @@
     net['pore.coords'] = np.array(p_coords)*voxel_size
     net['pore.all'] = np.ones_like(net['pore.coords'][:, 0], dtype=bool)
     net['pore.region_label'] = np.array(p_label)
+    net['pore.phase'] = np.array(p_phase, dtype=int)
     V = np.copy(p_volume)*(voxel_size**ND)
     net['pore.region_volume'] = V  # This will be an area if image is 2D
     f = 3/4 if ND == 3 else 1.0
@@ -403,8 +386,6 @@
     print('MAGNET Extraction Complete')
     net_m = op.network.from_porespy(net)
 
-<<<<<<< HEAD
-=======
     # visualize MAGNET network
     plt.figure(2)
     fig, ax = plt.subplots(figsize=[5, 5]);
@@ -419,7 +400,6 @@
     ax.axis("off");
     print('Visualization Complete')
     
->>>>>>> 15307b33
     # find surface pores
     op.topotools.find_surface_pores(net_m)
     surface_pores = net_m['pore.surface']
@@ -453,11 +433,7 @@
     op.topotools.trim(net_m, pores=Ps_trim, throats=Ts_trim)
     
     # visualize MAGNET network
-<<<<<<< HEAD
-    plt.figure(2)
-=======
     plt.figure(3)
->>>>>>> 15307b33
     fig, ax = plt.subplots(figsize=[5, 5]);
     slice_m = im.T
     ax.imshow(slice_m, cmap=plt.cm.bone)
