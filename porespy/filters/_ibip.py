import numpy as np
from edt import edt
from porespy.tools import get_tqdm
import scipy.ndimage as spim
from porespy.tools import get_border, make_contiguous
from porespy.tools import _insert_disk_at_points
from porespy.tools import Results
import numba
from porespy import settings
tqdm = get_tqdm()


def ibip(im, inlets=None, dt=None, maxiter=10000):
    r"""
    Performs invasion percolation on given image using iterative image dilation

    Parameters
    ----------
    im : ND-array
        Boolean array with ``True`` values indicating void voxels
    inlets : ND-array
        Boolean array with ``True`` values indicating where the invading fluid
        is injected from.  If ``None``, all faces will be used.
    dt : ND-array (optional)
        The distance transform of ``im``.  If not provided it will be
        calculated, so supplying it saves time.
    maxiter : scalar
        The number of steps to apply before stopping.  The default is to run
        for 10,000 steps which is almost certain to reach completion if the
        image is smaller than about 250-cubed.

    Returns
    -------
    results : Results object
        A custom object with the following two arrays as attributes:

        'inv_sequence'
            An ndarray the same shape as ``im`` with each voxel labelled by
            the sequence at which it was invaded.

        'inv_size'
            An ndarray the same shape as ``im`` with each voxel labelled by
            the ``inv_size`` at which was filled.

    See Also
    --------
    porosimetry

    Examples
    --------
    `Click here
    <https://porespy.org/examples/filters/reference/ibip.html>`_
    to view online example.

    """
    # Process the boundary image
    if inlets is None:
        inlets = get_border(shape=im.shape, mode='faces')
    bd = np.copy(inlets > 0)
    if dt is None:  # Find dt if not given
        dt = edt(im)
    dt = dt.astype(int)  # Conert the dt to nearest integer
    # Initialize inv image with -1 in the solid, and 0's in the void
    inv = -1*(~im)
    sizes = -1*(~im)
    scratch = np.copy(bd)
    for step in tqdm(range(1, maxiter), **settings.tqdm):
        pt = _where(bd)
        scratch = np.copy(bd)
        temp = _insert_disk_at_points(im=scratch, coords=pt,
                                       r=1, v=1, smooth=False)
        # Reduce to only the 'new' boundary
        edge = temp*(dt > 0)
        if ~edge.any():
            break
        # Find the maximum value of the dt underlaying the new edge
        r_max = (dt*edge).max()
        # Find all values of the dt with that size
        dt_thresh = dt >= r_max
        # Extract the actual coordinates of the insertion sites
        pt = _where(edge*dt_thresh)
        inv = _insert_disk_at_points(im=inv, coords=pt,
                                      r=r_max, v=step, smooth=True)
        sizes = _insert_disk_at_points(im=sizes, coords=pt,
                                        r=r_max, v=r_max, smooth=True)
        dt, bd = _update_dt_and_bd(dt, bd, pt)
    # Convert inv image so that uninvaded voxels are set to -1 and solid to 0
    temp = inv == 0  # Uninvaded voxels are set to -1 after _ibip
    inv[~im] = 0
    inv[temp] = -1
    inv = make_contiguous(im=inv, mode='symmetric')
    # Deal with invasion sizes similarly
    temp = sizes == 0
    sizes[~im] = 0
    sizes[temp] = -1
    results = Results()
    results.inv_sequence = inv
    results.inv_sizes = sizes
    return results


@numba.jit(nopython=True, parallel=False)
def _where(arr):
    inds = np.where(arr)
    result = np.vstack(inds)
    return result


@numba.jit(nopython=True)
def _update_dt_and_bd(dt, bd, pt):
    if dt.ndim == 2:
        for i in range(pt.shape[1]):
            bd[pt[0, i], pt[1, i]] = True
            dt[pt[0, i], pt[1, i]] = 0
    else:
        for i in range(pt.shape[1]):
            bd[pt[0, i], pt[1, i], pt[2, i]] = True
            dt[pt[0, i], pt[1, i], pt[2, i]] = 0
    return dt, bd


def find_trapped_regions(seq, outlets=None, bins=25, return_mask=True):
    r"""
    Find the trapped regions given an invasion sequence image

    Parameters
    ----------
    seq : ndarray
        An image with invasion sequence values in each voxel.  Regions
        labelled -1 are considered uninvaded, and regions labelled 0 are
        considered solid.
    outlets : ndarray, optional
        An image the same size as ``seq`` with ``True`` indicating outlets
        and ``False`` elsewhere.  If not given then all image boundaries
        are considered outlets.
    bins : int
        The resolution to use when thresholding the ``seq`` image.  By default
        the invasion sequence will be broken into 25 discrete steps and
        trapping will be identified at each step. A higher value of ``bins``
        will provide a more accurate trapping analysis, but is more time
        consuming. If ``None`` is specified, then *all* the steps will
        analyzed, providing the highest accuracy.
    return_mask : bool
        If ``True`` (default) then the returned image is a boolean mask
        indicating which voxels are trapped.  If ``False``, then a copy of
        ``seq`` is returned with the trapped voxels set to uninvaded and
        the invasion sequence values adjusted accordingly.

    Returns
    -------
    trapped : ND-image
        An image, the same size as ``seq``.  If ``return_mask`` is ``True``,
        then the image has ``True`` values indicating the trapped voxels.  If
        ``return_mask`` is ``False``, then a copy of ``seq`` is returned with
        trapped voxels set to 0.

    Examples
    --------
    `Click here
    <https://porespy.org/examples/filters/reference/find_trapped_regions.html>`_
    to view online example.

    """
    seq = np.copy(seq)
    if outlets is None:
        outlets = get_border(seq.shape, mode='faces')
    trapped = np.zeros_like(outlets)
    if bins is None:
        bins = np.unique(seq)[-1::-1]
        bins = bins[bins > 0]
    elif isinstance(bins, int):
        bins = np.linspace(seq.max(), 1, bins)
    for i in tqdm(bins, **settings.tqdm):
        temp = seq >= i
        labels = spim.label(temp)[0]
        keep = np.unique(labels[outlets])[1:]
        trapped += temp*np.isin(labels, keep, invert=True)
    if return_mask:
        return trapped
    else:
        seq[trapped] = -1
        seq = make_contiguous(seq, mode='symmetric')
        return seq


if __name__ == "__main__":
<<<<<<< HEAD
    import porespy as ps
    im = ps.generators.blobs([100, 100], porosity=0.5)
    inlets = np.zeros_like(im)
    inlets[0, :] = True
    inv, siz = ibip(im=im, inlets=inlets)
=======
    import numpy as np
    import porespy as ps
    import matplotlib.pyplot as plt
    from copy import copy

    # %% Run this cell to regenerate the variables in drainage
    np.random.seed(6)
    bg = 'white'
    plots = True
    im = ps.generators.blobs(shape=[300, 300], porosity=0.7, blobiness=2)
    inlets = np.zeros_like(im)
    inlets[0, :] = True
    ip = ps.filters.ibip(im=im, inlets=inlets)

    # %% Generate some plots
    if plots:
        cmap = copy(plt.cm.plasma)
        cmap.set_under(color='black')
        cmap.set_over(color='grey')
        fig, ax = plt.subplots(1, 1)
        kw = ps.visualization.prep_for_imshow(ip.inv_sequence, im)
        kw['vmin'] = 0
        ax.imshow(**kw, cmap=cmap)
>>>>>>> 548b22a6
<|MERGE_RESOLUTION|>--- conflicted
+++ resolved
@@ -184,13 +184,6 @@
 
 
 if __name__ == "__main__":
-<<<<<<< HEAD
-    import porespy as ps
-    im = ps.generators.blobs([100, 100], porosity=0.5)
-    inlets = np.zeros_like(im)
-    inlets[0, :] = True
-    inv, siz = ibip(im=im, inlets=inlets)
-=======
     import numpy as np
     import porespy as ps
     import matplotlib.pyplot as plt
@@ -213,5 +206,4 @@
         fig, ax = plt.subplots(1, 1)
         kw = ps.visualization.prep_for_imshow(ip.inv_sequence, im)
         kw['vmin'] = 0
-        ax.imshow(**kw, cmap=cmap)
->>>>>>> 548b22a6
+        ax.imshow(**kw, cmap=cmap)