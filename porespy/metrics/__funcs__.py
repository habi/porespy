import scipy as sp
from skimage.segmentation import clear_border
from skimage.feature import peak_local_max
import scipy.ndimage as spim
import scipy.spatial as sptl
from porespy.tools import get_border, extract_subsection, extend_slice
from collections import namedtuple
<<<<<<< HEAD
from tqdm import tqdm
=======
import numpy as np
from scipy import fftpack as sp_ft
>>>>>>> aba0039f


def representative_elementary_volume(im, npoints=1000):
    r"""
    Calculates the porosity of the image as a function subdomain size.  This
    function extracts a specified number of subdomains of random size, then
    finds their porosity.

    Parameters
    ----------
    im : ND-array
        The image of the porous material

    npoints : int
        The number of randomly located and sized boxes to sample.  The default
        is 1000.

    Returns
    -------
    A tuple containing the ND-arrays: The subdomain *volume* and its
    *porosity*.  Each of these arrays is ``npoints`` long.  They can be
    conveniently plotted by passing the tuple to matplotlib's ``plot`` function
    using the \* notation: ``plt.plot(*the_tuple, 'b.')``.  The resulting plot
    is similar to the sketch given by Bachmat and Bear [1]

    Notes
    -----
    This function is frustratingly slow.  Profiling indicates that all the time
    is spent on scipy's ``sum`` function which is needed to sum the number of
    void voxels (1's) in each subdomain.

    Also, this function is primed for parallelization since the ``npoints`` are
    calculated independenlty.

    References
    ----------
    [1] Bachmat and Bear. On the Concept and Size of a Representative
    Elementary Volume (Rev), Advances in Transport Phenomena in Porous Media
    (1987)

    """
    im_temp = sp.zeros_like(im)
    crds = sp.array(sp.rand(npoints, im.ndim)*im.shape, dtype=int)
    pads = sp.array(sp.rand(npoints)*sp.amin(im.shape)/2+10, dtype=int)
    im_temp[tuple(crds.T)] = True
    labels, N = spim.label(input=im_temp)
    slices = spim.find_objects(input=labels)
    porosity = sp.zeros(shape=(N,), dtype=float)
    volume = sp.zeros(shape=(N,), dtype=int)
    for i in tqdm(sp.arange(0, N)):
        s = slices[i]
        p = pads[i]
        new_s = extend_slice(s, shape=im.shape, pad=p)
        temp = im[new_s]
        Vp = sp.sum(temp)
        Vt = sp.size(temp)
        porosity[i] = Vp/Vt
        volume[i] = Vt
    profile = namedtuple('profile', ('volume', 'porosity'))
    profile.volume = volume
    profile.porosity = porosity
    return profile


def radial_distribution(im, bins=10):
    r"""

    References
    ----------
    [1] Torquato, S. Random Heterogeneous Materials: Mircostructure and
    Macroscopic Properties. Springer, New York (2002)
    """
    print("Sorry, but this function is not implemented yet")


def lineal_path(im):
    r"""

    References
    ----------
    [1] Torquato, S. Random Heterogeneous Materials: Mircostructure and
    Macroscopic Properties. Springer, New York (2002)
    """
    print("Sorry, but this function is not implemented yet")


def pore_size_density(im, bins=10, voxel_size=1):
    r"""
    Computes the histogram of the distance transform as an estimator of the
    pore sizes in the image.

    Parameters
    ----------
    im : ND-array
        Either a binary image of the pore space with ``True`` indicating the
        pore phase (or phase of interest), or a pre-calculated distance
        transform which can save time.

    bins : int or array_like
        This number of bins (if int) or the location of the bins (if array).
        This argument is passed directly to Scipy's ``histogram`` function so
        see that docstring for more information.  The default is 10 bins, which
        reduces produces a relatively smooth distribution.

    voxel_size : scalar
        The size of a voxel side in preferred units.  The default is 1, so the
        user can apply the scaling to the returned results after the fact.

    Returns
    -------
    A tuple containing two 1D arrays: ``radius `` is the radius of the voxels,
    and ``count`` is the number of voxels that are within R of the solid.

    Notes
    -----
    This function should not be taken as a pore size distribution in the
    explict sense, but rather an indicator of the sizes in the image.

    References
    ----------
    [1] Torquato, S. Random Heterogeneous Materials: Mircostructure and
    Macroscopic Properties. Springer, New York (2002) - See page 292
    """
    if im.dtype == bool:
        im = spim.distance_transform_edt(im)
    hist = sp.histogram(a=im[im > 0], bins=bins)
    n = hist[0]/sp.sum(im > 0)
    r = hist[1][:-1]*voxel_size
    rdf = namedtuple('rdf', ('radius', 'count'))
    return rdf(r, n)


def porosity(im):
    r"""
    Calculates the porosity of an image assuming 1's are void space and 0's are
    solid phase.  All other values are ignored.

    Parameters
    ----------
    im : ND-array
        Image of the void space with 1's indicating void space (or True) and
        0's indicating the solid phase (or False).

    Returns
    -------
    porosity : float
        Calculated as the sum of all 1's divided by the sum of all 1's and 0's.

    Notes
    -----
    This function assumes void is represented by 1 and solid by 0, and all
    other values are ignored.  This is useful, for example, for images of
    cylindrical cores, where all voxels outside the core are labelled with 2.

    Alternatively, images can be processed with ``find_disconnected_voxels``
    to get an image of only blind pores.  This can then be added to the orignal
    image such that blind pores have a value of 2, thus allowing the
    calculation of accessible porosity, rather than overall porosity.

    References
    ----------
    [1] Torquato, S. Random Heterogeneous Materials: Mircostructure and
    Macroscopic Properties. Springer, New York (2002)
    """
    im = sp.array(im, dtype=int)
    Vp = sp.sum(im == 1)
    Vs = sp.sum(im == 0)
    e = Vp/(Vs + Vp)
    return e


def two_point_correlation_bf(im, spacing=10):
    r"""
    Calculates the two-point correlation function using brute-force (see Notes)

    Parameters
    ----------
    im : ND-array
        The image of the void space on which the 2-point correlation is desired

    spacing : int
        The space between points on the regular grid that is used to generate
        the correlation (see Notes)

    Returns
    -------
    A tuple containing the x and y data for plotting the two-point correlation
    function, using the *args feature of matplotlib's plot function.  The x
    array is the distances between points and the y array is corresponding
    probabilities that points of a given distance both lie in the void space.

    The distance values are binned as follows:

        bins = range(start=0, stop=sp.amin(im.shape)/2, stride=spacing)

    Notes
    -----
    The brute-force approach means overlaying a grid of equally spaced points
    onto the image, calculating the distance between each and every pair of
    points, then counting the instances where both pairs lie in the void space.

    This approach uses a distance matrix so can consume memory very quickly for
    large 3D images and/or close spacing.
    """
    if im.ndim == 2:
        pts = sp.meshgrid(range(0, im.shape[0], spacing),
                          range(0, im.shape[1], spacing))
        crds = sp.vstack([pts[0].flatten(),
                          pts[1].flatten()]).T
    elif im.ndim == 3:
        pts = sp.meshgrid(range(0, im.shape[0], spacing),
                          range(0, im.shape[1], spacing),
                          range(0, im.shape[2], spacing))
        crds = sp.vstack([pts[0].flatten(),
                          pts[1].flatten(),
                          pts[2].flatten()]).T
    dmat = sptl.distance.cdist(XA=crds, XB=crds)
    hits = im[pts].flatten()
    dmat = dmat[hits, :]
    h1 = sp.histogram(dmat, bins=range(0, int(sp.amin(im.shape)/2), spacing))
    dmat = dmat[:, hits]
    h2 = sp.histogram(dmat, bins=h1[1])
    tpcf = namedtuple('two_point_correlation_function',
                      ('distance', 'probability'))
    return tpcf(h2[1][:-1], h2[0]/h1[0])


<<<<<<< HEAD
=======
def _radial_profile(autoc, r_max, nbins=100):
    r"""
    Helper functions to calculate the radial profile of the autocorrelation
    Masks the image in radial segments from the center and averages the values
    The distance values are normalized and 100 bins are used as default.

    Parameters
    ----------
    autoc : ND-array
        The image of autocorrelation produced by FFT

    r_max : int or float
        The maximum radius in pixels to sum the image over
    """
    # Find reference for the central bright spot, should be in center
    bright_spot = autoc != np.max(autoc)
    # Distance transform of a central spot produces radial spheres
    # Calculating this manually from indices is not much quicker
    dt = spim.distance_transform_edt(bright_spot)
    bin_size = np.int(np.ceil(r_max/nbins))
    bins = np.arange(bin_size, r_max, step=bin_size)
    radial_sum = np.zeros_like(bins)
    for i, r in enumerate(bins):
        # Generate Radial Mask from dt using bins
        mask = (dt <= r) * (dt > (r-bin_size))
        radial_sum[i] = np.sum(autoc[mask])/np.sum(mask)
    # Return normalized bin and radially summed autoc
    norm_bins = bins/np.max(bins)
    norm_autoc_radial = radial_sum/np.max(radial_sum)
    tpcf = namedtuple('two_point_correlation_function',
                      ('distance', 'probability'))
    return tpcf(norm_bins, norm_autoc_radial)


def two_point_correlation_fft(image, pad=False):
    r"""
    Calculates the two-point correlation function using fourier transforms

    Parameters
    ----------
    im : ND-array
        The image of the void space on which the 2-point correlation is desired

    pad : bool
        The image is padded with Trues or 1's depending on dtype around border

    Returns
    -------
    A tuple containing the x and y data for plotting the two-point correlation
    function, using the *args feature of matplotlib's plot function.  The x
    array is the distances between points and the y array is corresponding
    probabilities that points of a given distance both lie in the void space.

    Notes
    -----
    The fourier transform approach utilizes the fact that the autocorrelation
    function is the inverse FT of the power spectrum density.
    For background read the Scipy fftpack docs and for a good explanation see:
    http://www.ucl.ac.uk/~ucapikr/projects/KamilaSuankulova_BSc_Project.pdf
    """
    # Calculate half lengths of the image
    hls = (np.ceil(np.shape(image))/2).astype(int)
    if pad:
        # Pad image boundaries with ones
        dtype = image.dtype
        ish = np.shape(image)
        off = hls + ish
        if len(ish) == 2:
            pad_im = np.ones(shape=[2*ish[0], 2*ish[1]], dtype=dtype)
            pad_im[hls[0]:off[0], hls[1]:off[1]] = image
        elif len(ish) == 3:
            pad_im = np.ones(shape=[2*ish[0], 2*ish[1], 2*ish[2]], dtype=dtype)
            pad_im[hls[0]:off[0], hls[1]:off[1], hls[2]:off[2]] = image
        image = pad_im
    # Fourier Transform and shift image
    F = sp_ft.ifftshift(sp_ft.fftn(sp_ft.fftshift(image)))
    # Compute Power Spectrum
    P = sp.absolute(F**2)
    # Auto-correlation is inverse of Power Spectrum
    autoc = sp.absolute(sp_ft.ifftshift(sp_ft.ifftn(sp_ft.fftshift(P))))
    tpcf = _radial_profile(autoc, r_max=np.min(hls))
    return tpcf


def apply_chords(im, spacing=0, axis=0, trim_edges=True):
    r"""
    Adds chords to the void space in the specified direction.  The chords are
    separated by 1 voxel plus the provided spacing.

    Parameters
    ----------
    im : ND-array
        An image of the porous material with void marked as True.

    spacing : int (default = 0)
        Chords are automatically separated by 1 voxel and this argument
        increases the separation.

    axis : int (default = 0)
        The axis along which the chords are drawn.

    trim_edges : bool (default = True)
        Whether or not to remove chords that touch the edges of the image.
        These chords are artifically shortened, so skew the chord length
        distribution

    Returns
    -------
    An ND-array of the same size as ```im``` with True values indicating the
    chords.

    See Also
    --------
    apply_chords_3D

    """
    if spacing < 0:
        raise Exception('Spacing cannot be less than 0')
    dims1 = sp.arange(0, im.ndim)
    dims2 = sp.copy(dims1)
    dims2[axis] = 0
    dims2[0] = axis
    im = sp.moveaxis(a=im, source=dims1, destination=dims2)
    im = sp.atleast_3d(im)
    ch = sp.zeros_like(im, dtype=bool)
    if im.ndim == 2:
        ch[:, ::2+spacing, ::2+spacing] = 1
    if im.ndim == 3:
        ch[:, ::4+2*spacing, ::4+2*spacing] = 1
    chords = im*ch
    chords = sp.squeeze(chords)
    if trim_edges:
        temp = clear_border(spim.label(chords == 1)[0]) > 0
        chords = temp*chords
    chords = sp.moveaxis(a=chords, source=dims1, destination=dims2)
    return chords


def apply_chords_3D(im, spacing=0, trim_edges=True):
    r"""
    Adds chords to the void space in all three principle directions.  The
    chords are seprated by 1 voxel plus the provided spacing.  Chords in the X,
    Y and Z directions are labelled 1, 2 and 3 resepctively.

    Parameters
    ----------
    im : ND-array
        A 3D image of the porous material with void space marked as True.

    spacing : int (default = 0)
        Chords are automatically separed by 1 voxel on all sides, and this
        argument increases the separation.

    trim_edges : bool (default = True)
        Whether or not to remove chords that touch the edges of the image.
        These chords are artifically shortened, so skew the chord length
        distribution

    Returns
    -------
    An ND-array of the same size as ```im``` with values of 1 indicating
    x-direction chords, 2 indicating y-direction chords, and 3 indicating
    z-direction chords.

    Notes
    -----
    The chords are separated by a spacing of at least 1 voxel so that tools
    that search for connected components, such as ``scipy.ndimage.label`` can
    detect individual chords.

    See Also
    --------
    apply_chords

    """
    if im.ndim < 3:
        raise Exception('Must be a 3D image to use this function')
    if spacing < 0:
        raise Exception('Spacing cannot be less than 0')
    ch = sp.zeros_like(im, dtype=int)
    ch[:, ::4+2*spacing, ::4+2*spacing] = 1  # X-direction
    ch[::4+2*spacing, :, 2::4+2*spacing] = 2  # Y-direction
    ch[2::4+2*spacing, 2::4+2*spacing, :] = 3  # Z-direction
    chords = ch*im
    if trim_edges:
        temp = clear_border(spim.label(chords > 0)[0]) > 0
        chords = temp*chords
    return chords


def feature_size_distribution(im, bins=None):
    r"""
    Given an image containing the size of the feature to which each voxel
    belongs (as produced by ```simulations.feature_size```), this determines
    the total volume of each feature and returns a tuple containing *radii* and
    *counts* suitable for plotting.

    Parameters
    ----------
    im : array_like
        An array containing the local feature size

    Returns
    -------
    Tuple containing radii, counts
        Two arrays containing the radii of the largest spheres, and the number
        of voxels that are encompassed by spheres of each radii.

    Notes
    -----
    The term *foreground* is used since this function can be applied to both
    pore space or the solid, whichever is set to True.

    """
    inds = sp.where(im > 0)
    bins = sp.unique(im)[1:]
    hist = sp.histogram(a=im[inds], bins=bins)
    radii = hist[1][0:-1]
    counts = hist[0]
    return radii, counts


>>>>>>> aba0039f
def chord_length_distribution(im):
    r"""
    Determines the length of each chord in the supplied image by looking at
    its size.

    Parameters
    ----------
    im : ND-array
        An image containing chords drawn in the void space.

    Returns
    -------
    A 1D array with one element for each chord, containing the length.

    Notes
    ----
    The returned array can be passed to ```plt.hist``` to plot the histogram,
    or to ```sp.histogram``` to get the histogram data directly. Another useful
    function is ```sp.bincount``` which gives the number of chords of each
    length in a format suitable for ```plt.plot```.
    """
    labels, N = spim.label(im)
    slices = spim.find_objects(labels)
    chord_lens = sp.zeros(N, dtype=int)
    for i in range(len(slices)):
        s = slices[i]
        chord_lens[i] = sp.amax([item.stop-item.start for item in s])
    return chord_lens<|MERGE_RESOLUTION|>--- conflicted
+++ resolved
@@ -1,16 +1,13 @@
 import scipy as sp
+import numpy as np
 from skimage.segmentation import clear_border
 from skimage.feature import peak_local_max
 import scipy.ndimage as spim
 import scipy.spatial as sptl
 from porespy.tools import get_border, extract_subsection, extend_slice
 from collections import namedtuple
-<<<<<<< HEAD
 from tqdm import tqdm
-=======
-import numpy as np
 from scipy import fftpack as sp_ft
->>>>>>> aba0039f
 
 
 def representative_elementary_volume(im, npoints=1000):
@@ -238,8 +235,6 @@
     return tpcf(h2[1][:-1], h2[0]/h1[0])
 
 
-<<<<<<< HEAD
-=======
 def _radial_profile(autoc, r_max, nbins=100):
     r"""
     Helper functions to calculate the radial profile of the autocorrelation
@@ -462,7 +457,6 @@
     return radii, counts
 
 
->>>>>>> aba0039f
 def chord_length_distribution(im):
     r"""
     Determines the length of each chord in the supplied image by looking at
