--- conflicted
+++ resolved
@@ -164,11 +164,7 @@
     if im.dtype == bool:
         im = spim.distance_transform_edt(im)
     x = im[im > 0].flatten()*voxel_size
-<<<<<<< HEAD
-    h = _parse_histogram(sp.histogram(x, bins=bins, density=False))
-=======
     h = _parse_histogram(sp.histogram(x, bins=bins, density=True))
->>>>>>> 187f5c40
     rdf = namedtuple('radial_density_function',
                      ('R', 'P', 'F', 'bin_centers', 'bin_edges',
                       'bin_widths'))
