--- conflicted
+++ resolved
@@ -2,8 +2,5 @@
 from ._drainage2 import *
 from ._gdd import *
 from ._generators import *
-<<<<<<< HEAD
-from ._imbibition import *
-=======
 from ._poly_cylinders import *
->>>>>>> 53a06d1c
+from ._imbibition import *