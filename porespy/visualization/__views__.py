import scipy as sp
import scipy.ndimage as spim
# import matplotlib.pyplot as plt
# from mpl_toolkits.mplot3d.art3d import Poly3DCollection


def view_3D(im):
    r"""
    Rotates a 3D image and creates an angled view for rough 2D visualization.

    Because it rotates the image it can be slow for large image, so is
    mostly meant for rough checking of small prototype images.

    Parameters
    ----------
    im : 3D-array
        The 3D array to be viewed from an angle

    Returns
    -------
    image : 2D-array
        A 2D veiw of the given 3D image

    Notes
    -----
<<<<<<< HEAD
    Although this is meant to be *quick* it can still take on the order of
    minutes to render very large images.  It uses ``scipy.ndimage.rotate``
    with no interpolation to view the 3D image from an angle, then casts the
    result into a 2D projection.
=======
    This function assumes that the image contains ``True`` for void space and
    so inverts the image to show the solid material.
>>>>>>> 6d7dc1fa

    """
    im = ~sp.copy(im)
    if im.ndim < 3:
        raise Exception('show_3D only applies to 3D images')
    im = spim.rotate(input=im, angle=22.5, axes=[0, 1], order=0)
    im = spim.rotate(input=im, angle=45, axes=[2, 1], order=0)
    im = spim.rotate(input=im, angle=-17, axes=[0, 1], order=0, reshape=False)
    mask = im != 0
    view = sp.where(mask.any(axis=2), mask.argmax(axis=2), 0)
    view = view.max() - view
    f = view.max()/5
    view[view == view.max()] = -f
    view = (view + f)**2
    return view


def show_planes(im):
    r"""
    Create a quick montage showing a 3D image in all three directions

    Parameters
    ----------
    im : ND-array
        A 3D image of the porous material

    Returns
    -------
    image : ND-array
        A 2D array containing the views.  This single image can be viewed using
        ``matplotlib.pyplot.imshow``.

    """
    if sp.squeeze(im.ndim) < 3:
        raise Exception('This view is only necessary for 3D images')
    x, y, z = (sp.array(im.shape)/2).astype(int)
    im_xy = im[:, :, z]
    im_xz = im[:, y, :]
    im_yz = sp.rot90(im[x, :, :])

    new_x = im_xy.shape[0] + im_yz.shape[0] + 10

    new_y = im_xy.shape[1] + im_xz.shape[1] + 10

    new_im = sp.zeros([new_x + 20, new_y + 20], dtype=im.dtype)

    # Add xy image to upper left corner
    new_im[10:im_xy.shape[0]+10,
           10:im_xy.shape[1]+10] = im_xy
    # Add xz image to lower left coner
    x_off = im_xy.shape[0]+20
    y_off = im_xy.shape[1]+20
    new_im[10:10 + im_xz.shape[0],
           y_off:y_off + im_xz.shape[1]] = im_xz
    new_im[x_off:x_off + im_yz.shape[0],
           10:10 + im_yz.shape[1]] = im_yz

    return new_im


def sem(im, direction='X'):
    r"""
    Simulates an SEM photograph looking into the porous material in the
    specified direction.  Features are colored according to their depth into
    the image, so darker features are further away.

    Parameters
    ----------
    im : array_like
        ND-image of the porous material with the solid phase marked as 1 or
        True

    direction : string
        Specify the axis along which the camera will point.  Options are
        'X', 'Y', and 'Z'.

    Returns
    -------
    image : 2D-array
        A 2D greyscale image suitable for use in matplotlib\'s ```imshow```
        function.
    """
    im = sp.array(~im, dtype=int)
    if direction in ['Y', 'y']:
        im = sp.transpose(im, axes=[1, 0, 2])
    if direction in ['Z', 'z']:
        im = sp.transpose(im, axes=[2, 1, 0])
    t = im.shape[0]
    depth = sp.reshape(sp.arange(0, t), [t, 1, 1])
    im = im*depth
    im = sp.amax(im, axis=0)
    return im


def xray(im, direction='X'):
    r"""
    Simulates an X-ray radiograph looking through the porouls material in the
    specfied direction.  The resulting image is colored according to the amount
    of attenuation an X-ray would experience, so regions with more solid will
    appear darker.

    Parameters
    ----------
    im : array_like
        ND-image of the porous material with the solid phase marked as 1 or
        True

    direction : string
        Specify the axis along which the camera will point.  Options are
        'X', 'Y', and 'Z'.

    Returns
    -------
    image : 2D-array
        A 2D greyscale image suitable for use in matplotlib\'s ```imshow```
        function.
    """
    im = sp.array(~im, dtype=int)
    if direction in ['Y', 'y']:
        im = sp.transpose(im, axes=[1, 0, 2])
    if direction in ['Z', 'z']:
        im = sp.transpose(im, axes=[2, 1, 0])
    im = sp.sum(im, axis=0)
    return im<|MERGE_RESOLUTION|>--- conflicted
+++ resolved
@@ -23,15 +23,10 @@
 
     Notes
     -----
-<<<<<<< HEAD
     Although this is meant to be *quick* it can still take on the order of
     minutes to render very large images.  It uses ``scipy.ndimage.rotate``
     with no interpolation to view the 3D image from an angle, then casts the
     result into a 2D projection.
-=======
-    This function assumes that the image contains ``True`` for void space and
-    so inverts the image to show the solid material.
->>>>>>> 6d7dc1fa
 
     """
     im = ~sp.copy(im)
