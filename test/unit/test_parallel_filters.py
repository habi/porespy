--- conflicted
+++ resolved
@@ -1,12 +1,9 @@
 import numpy as np
 from edt import edt
 import porespy as ps
-<<<<<<< HEAD
-from skimage.morphology import skeletonize_3d
-=======
 import scipy.ndimage as spim
 ps.settings.loglevel = "CRITICAL"
->>>>>>> 177a8fe9
+from skimage.morphology import skeletonize_3d
 
 
 class ParallelTest():
