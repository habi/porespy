--- conflicted
+++ resolved
@@ -8,40 +8,6 @@
 ]
 
 
-<<<<<<< HEAD
-def ramp(shape, inlet=1.0, outlet=0.0, axis=0):
-    r"""
-    Generates an array containing a linear ramp of greyscale values along the given
-    axis.
-
-    Parameter
-    ---------
-    shape : list
-        The [X, Y, Z] dimension of the desired image. Z is optional.
-    inlet : scalar
-        The values to place the begining of the specified axis. The default is 1.0.
-    outlet : scalar
-        The values to place the end of the specified axis. The default is 0.0.
-    axis : scalar
-        The axis along which the ramp should be directed
-
-    Returns
-    -------
-    ramp : ndarray
-        An array of the requested shape with greyscale values changing linearly
-        from inlet to outlet in the direction specified.
-    """
-    shape = np.array(shape, dtype=int)
-    vals = np.linspace(inlet, outlet, shape[axis])
-    vals = np.reshape(vals, [shape[axis]]+[1]*len(shape[1:]))
-    vals = np.swapaxes(vals, 0, axis)
-    shape[axis] = 1
-    ramp = np.tile(vals, shape)
-    return ramp
-
-
-=======
->>>>>>> bd47ac77
 def local_diff(vals, im, strel=None):
     r"""
     Computes the difference pixel and the average of it's neighbors.
